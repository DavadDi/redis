/*
 * Copyright (c) 2009-2012, Salvatore Sanfilippo <antirez at gmail dot com>
 * All rights reserved.
 *
 * Redistribution and use in source and binary forms, with or without
 * modification, are permitted provided that the following conditions are met:
 *
 *   * Redistributions of source code must retain the above copyright notice,
 *     this list of conditions and the following disclaimer.
 *   * Redistributions in binary form must reproduce the above copyright
 *     notice, this list of conditions and the following disclaimer in the
 *     documentation and/or other materials provided with the distribution.
 *   * Neither the name of Redis nor the names of its contributors may be used
 *     to endorse or promote products derived from this software without
 *     specific prior written permission.
 *
 * THIS SOFTWARE IS PROVIDED BY THE COPYRIGHT HOLDERS AND CONTRIBUTORS "AS IS"
 * AND ANY EXPRESS OR IMPLIED WARRANTIES, INCLUDING, BUT NOT LIMITED TO, THE
 * IMPLIED WARRANTIES OF MERCHANTABILITY AND FITNESS FOR A PARTICULAR PURPOSE
 * ARE DISCLAIMED. IN NO EVENT SHALL THE COPYRIGHT OWNER OR CONTRIBUTORS BE
 * LIABLE FOR ANY DIRECT, INDIRECT, INCIDENTAL, SPECIAL, EXEMPLARY, OR
 * CONSEQUENTIAL DAMAGES (INCLUDING, BUT NOT LIMITED TO, PROCUREMENT OF
 * SUBSTITUTE GOODS OR SERVICES; LOSS OF USE, DATA, OR PROFITS; OR BUSINESS
 * INTERRUPTION) HOWEVER CAUSED AND ON ANY THEORY OF LIABILITY, WHETHER IN
 * CONTRACT, STRICT LIABILITY, OR TORT (INCLUDING NEGLIGENCE OR OTHERWISE)
 * ARISING IN ANY WAY OUT OF THE USE OF THIS SOFTWARE, EVEN IF ADVISED OF THE
 * POSSIBILITY OF SUCH DAMAGE.
 */

#include "redis.h"
#include "slowlog.h"
#include "bio.h"
#include "nds.h"

#include <time.h>
#include <signal.h>
#include <sys/wait.h>
#include <errno.h>
#include <assert.h>
#include <ctype.h>
#include <stdarg.h>
#include <arpa/inet.h>
#include <sys/stat.h>
#include <fcntl.h>
#include <sys/time.h>
#include <sys/resource.h>
#include <sys/uio.h>
#include <limits.h>
#include <float.h>
#include <math.h>
#include <sys/resource.h>
#include <sys/utsname.h>

/* Our shared "common" objects */

struct sharedObjectsStruct shared;

/* Global vars that are actually used as constants. The following double
 * values are used for double on-disk serialization, and are initialized
 * at runtime to avoid strange compiler optimizations. */

double R_Zero, R_PosInf, R_NegInf, R_Nan;

/*================================= Globals ================================= */

/* Global vars */
struct redisServer server; /* server global state */
struct redisCommand *commandTable;

/* Our command table.
 *
 * Every entry is composed of the following fields:
 *
 * name: a string representing the command name.
 * function: pointer to the C function implementing the command.
 * arity: number of arguments, it is possible to use -N to say >= N
 * sflags: command flags as string. See below for a table of flags.
 * flags: flags as bitmask. Computed by Redis using the 'sflags' field.
 * get_keys_proc: an optional function to get key arguments from a command.
 *                This is only used when the following three fields are not
 *                enough to specify what arguments are keys.
 * first_key_index: first argument that is a key
 * last_key_index: last argument that is a key
 * key_step: step to get all the keys from first to last argument. For instance
 *           in MSET the step is two since arguments are key,val,key,val,...
 * microseconds: microseconds of total execution time for this command.
 * calls: total number of calls of this command.
 *
 * The flags, microseconds and calls fields are computed by Redis and should
 * always be set to zero.
 *
 * Command flags are expressed using strings where every character represents
 * a flag. Later the populateCommandTable() function will take care of
 * populating the real 'flags' field using this characters.
 *
 * This is the meaning of the flags:
 *
 * w: write command (may modify the key space).
 * r: read command  (will never modify the key space).
 * m: may increase memory usage once called. Don't allow if out of memory.
 * a: admin command, like SAVE or SHUTDOWN.
 * p: Pub/Sub related command.
 * f: force replication of this command, regardless of server.dirty.
 * s: command not allowed in scripts.
 * R: random command. Command is not deterministic, that is, the same command
 *    with the same arguments, with the same key space, may have different
 *    results. For instance SPOP and RANDOMKEY are two random commands.
 * S: Sort command output array if called from script, so that the output
 *    is deterministic.
 * l: Allow command while loading the database.
 * t: Allow command while a slave has stale data but is not allowed to
 *    server this data. Normally no command is accepted in this condition
 *    but just a few.
 * M: Do not automatically propagate the command on MONITOR.
 */
struct redisCommand redisCommandTable[] = {
    {"get",getCommand,2,"r",0,NULL,1,1,1,0,0},
    {"set",setCommand,-3,"wm",0,noPreloadGetKeys,1,1,1,0,0},
    {"setnx",setnxCommand,3,"wm",0,noPreloadGetKeys,1,1,1,0,0},
    {"setex",setexCommand,4,"wm",0,noPreloadGetKeys,1,1,1,0,0},
    {"psetex",psetexCommand,4,"wm",0,noPreloadGetKeys,1,1,1,0,0},
    {"append",appendCommand,3,"wm",0,NULL,1,1,1,0,0},
    {"strlen",strlenCommand,2,"r",0,NULL,1,1,1,0,0},
    {"del",delCommand,-2,"w",0,noPreloadGetKeys,1,-1,1,0,0},
    {"exists",existsCommand,2,"r",0,NULL,1,1,1,0,0},
    {"setbit",setbitCommand,4,"wm",0,NULL,1,1,1,0,0},
    {"getbit",getbitCommand,3,"r",0,NULL,1,1,1,0,0},
    {"setrange",setrangeCommand,4,"wm",0,NULL,1,1,1,0,0},
    {"getrange",getrangeCommand,4,"r",0,NULL,1,1,1,0,0},
    {"substr",getrangeCommand,4,"r",0,NULL,1,1,1,0,0},
    {"incr",incrCommand,2,"wm",0,NULL,1,1,1,0,0},
    {"decr",decrCommand,2,"wm",0,NULL,1,1,1,0,0},
    {"mget",mgetCommand,-2,"r",0,NULL,1,-1,1,0,0},
    {"rpush",rpushCommand,-3,"wm",0,NULL,1,1,1,0,0},
    {"lpush",lpushCommand,-3,"wm",0,NULL,1,1,1,0,0},
    {"rpushx",rpushxCommand,3,"wm",0,NULL,1,1,1,0,0},
    {"lpushx",lpushxCommand,3,"wm",0,NULL,1,1,1,0,0},
    {"linsert",linsertCommand,5,"wm",0,NULL,1,1,1,0,0},
    {"rpop",rpopCommand,2,"w",0,NULL,1,1,1,0,0},
    {"lpop",lpopCommand,2,"w",0,NULL,1,1,1,0,0},
    {"brpop",brpopCommand,-3,"ws",0,NULL,1,1,1,0,0},
    {"brpoplpush",brpoplpushCommand,4,"wms",0,NULL,1,2,1,0,0},
    {"blpop",blpopCommand,-3,"ws",0,NULL,1,-2,1,0,0},
    {"llen",llenCommand,2,"r",0,NULL,1,1,1,0,0},
    {"lindex",lindexCommand,3,"r",0,NULL,1,1,1,0,0},
    {"lset",lsetCommand,4,"wm",0,NULL,1,1,1,0,0},
    {"lrange",lrangeCommand,4,"r",0,NULL,1,1,1,0,0},
    {"ltrim",ltrimCommand,4,"w",0,NULL,1,1,1,0,0},
    {"lrem",lremCommand,4,"w",0,NULL,1,1,1,0,0},
    {"rpoplpush",rpoplpushCommand,3,"wm",0,NULL,1,2,1,0,0},
    {"sadd",saddCommand,-3,"wm",0,NULL,1,1,1,0,0},
    {"srem",sremCommand,-3,"w",0,NULL,1,1,1,0,0},
    {"smove",smoveCommand,4,"w",0,NULL,1,2,1,0,0},
    {"sismember",sismemberCommand,3,"r",0,NULL,1,1,1,0,0},
    {"scard",scardCommand,2,"r",0,NULL,1,1,1,0,0},
    {"spop",spopCommand,2,"wRs",0,NULL,1,1,1,0,0},
    {"srandmember",srandmemberCommand,-2,"rR",0,NULL,1,1,1,0,0},
    {"sinter",sinterCommand,-2,"rS",0,NULL,1,-1,1,0,0},
    {"sinterstore",sinterstoreCommand,-3,"wm",0,NULL,1,-1,1,0,0},
    {"sunion",sunionCommand,-2,"rS",0,NULL,1,-1,1,0,0},
    {"sunionstore",sunionstoreCommand,-3,"wm",0,NULL,1,-1,1,0,0},
    {"sdiff",sdiffCommand,-2,"rS",0,NULL,1,-1,1,0,0},
    {"sdiffstore",sdiffstoreCommand,-3,"wm",0,NULL,1,-1,1,0,0},
    {"smembers",sinterCommand,2,"rS",0,NULL,1,1,1,0,0},
    {"zadd",zaddCommand,-4,"wm",0,NULL,1,1,1,0,0},
    {"zincrby",zincrbyCommand,4,"wm",0,NULL,1,1,1,0,0},
    {"zrem",zremCommand,-3,"w",0,NULL,1,1,1,0,0},
    {"zremrangebyscore",zremrangebyscoreCommand,4,"w",0,NULL,1,1,1,0,0},
    {"zremrangebyrank",zremrangebyrankCommand,4,"w",0,NULL,1,1,1,0,0},
    {"zunionstore",zunionstoreCommand,-4,"wm",0,zunionInterGetKeys,0,0,0,0,0},
    {"zinterstore",zinterstoreCommand,-4,"wm",0,zunionInterGetKeys,0,0,0,0,0},
    {"zrange",zrangeCommand,-4,"r",0,NULL,1,1,1,0,0},
    {"zrangebyscore",zrangebyscoreCommand,-4,"r",0,NULL,1,1,1,0,0},
    {"zrevrangebyscore",zrevrangebyscoreCommand,-4,"r",0,NULL,1,1,1,0,0},
    {"zcount",zcountCommand,4,"r",0,NULL,1,1,1,0,0},
    {"zrevrange",zrevrangeCommand,-4,"r",0,NULL,1,1,1,0,0},
    {"zcard",zcardCommand,2,"r",0,NULL,1,1,1,0,0},
    {"zscore",zscoreCommand,3,"r",0,NULL,1,1,1,0,0},
    {"zrank",zrankCommand,3,"r",0,NULL,1,1,1,0,0},
    {"zrevrank",zrevrankCommand,3,"r",0,NULL,1,1,1,0,0},
    {"hset",hsetCommand,4,"wm",0,NULL,1,1,1,0,0},
    {"hsetnx",hsetnxCommand,4,"wm",0,NULL,1,1,1,0,0},
    {"hget",hgetCommand,3,"r",0,NULL,1,1,1,0,0},
    {"hmset",hmsetCommand,-4,"wm",0,NULL,1,1,1,0,0},
    {"hmget",hmgetCommand,-3,"r",0,NULL,1,1,1,0,0},
    {"hincrby",hincrbyCommand,4,"wm",0,NULL,1,1,1,0,0},
    {"hincrbyfloat",hincrbyfloatCommand,4,"wm",0,NULL,1,1,1,0,0},
    {"hdel",hdelCommand,-3,"w",0,NULL,1,1,1,0,0},
    {"hlen",hlenCommand,2,"r",0,NULL,1,1,1,0,0},
    {"hkeys",hkeysCommand,2,"rS",0,NULL,1,1,1,0,0},
    {"hvals",hvalsCommand,2,"rS",0,NULL,1,1,1,0,0},
    {"hgetall",hgetallCommand,2,"r",0,NULL,1,1,1,0,0},
    {"hexists",hexistsCommand,3,"r",0,NULL,1,1,1,0,0},
    {"incrby",incrbyCommand,3,"wm",0,NULL,1,1,1,0,0},
    {"decrby",decrbyCommand,3,"wm",0,NULL,1,1,1,0,0},
    {"incrbyfloat",incrbyfloatCommand,3,"wm",0,NULL,1,1,1,0,0},
    {"getset",getsetCommand,3,"wm",0,NULL,1,1,1,0,0},
    {"mset",msetCommand,-3,"wm",0,NULL,1,-1,2,0,0},
    {"msetnx",msetnxCommand,-3,"wm",0,NULL,1,-1,2,0,0},
    {"randomkey",randomkeyCommand,1,"rR",0,NULL,0,0,0,0,0},
    {"select",selectCommand,2,"rl",0,NULL,0,0,0,0,0},
    {"move",moveCommand,3,"w",0,NULL,1,1,1,0,0},
    {"rename",renameCommand,3,"w",0,renameGetKeys,1,2,1,0,0},
    {"renamenx",renamenxCommand,3,"w",0,renameGetKeys,1,2,1,0,0},
    {"expire",expireCommand,3,"w",0,NULL,1,1,1,0,0},
    {"expireat",expireatCommand,3,"w",0,NULL,1,1,1,0,0},
    {"pexpire",pexpireCommand,3,"w",0,NULL,1,1,1,0,0},
    {"pexpireat",pexpireatCommand,3,"w",0,NULL,1,1,1,0,0},
    {"keys",keysCommand,2,"rS",0,NULL,0,0,0,0,0},
    {"dbsize",dbsizeCommand,1,"r",0,NULL,0,0,0,0,0},
    {"auth",authCommand,2,"rsl",0,NULL,0,0,0,0,0},
    {"ping",pingCommand,1,"r",0,NULL,0,0,0,0,0},
    {"echo",echoCommand,2,"r",0,NULL,0,0,0,0,0},
    {"save",saveCommand,1,"ars",0,NULL,0,0,0,0,0},
    {"pipesave",pipesaveCommand,1,"ars",0,NULL,0,0,0,0,0},
    {"dumpsave",dumpsaveCommand,1,"ars",0,NULL,0,0,0,0,0},
    {"bgsave",bgsaveCommand,1,"ar",0,NULL,0,0,0,0,0},
    {"bgrewriteaof",bgrewriteaofCommand,1,"ar",0,NULL,0,0,0,0,0},
    {"shutdown",shutdownCommand,-1,"ar",0,NULL,0,0,0,0,0},
    {"lastsave",lastsaveCommand,1,"rR",0,NULL,0,0,0,0,0},
    {"type",typeCommand,2,"r",0,NULL,1,1,1,0,0},
    {"multi",multiCommand,1,"rs",0,NULL,0,0,0,0,0},
    {"exec",execCommand,1,"sM",0,NULL,0,0,0,0,0},
    {"discard",discardCommand,1,"rs",0,NULL,0,0,0,0,0},
    {"sync",syncCommand,1,"ars",0,NULL,0,0,0,0,0},
    {"replconf",replconfCommand,-1,"ars",0,NULL,0,0,0,0,0},
    {"flushdb",flushdbCommand,1,"w",0,NULL,0,0,0,0,0},
    {"flushall",flushallCommand,1,"w",0,NULL,0,0,0,0,0},
    {"sort",sortCommand,-2,"wm",0,NULL,1,1,1,0,0},
    {"info",infoCommand,-1,"rlt",0,NULL,0,0,0,0,0},
    {"monitor",monitorCommand,1,"ars",0,NULL,0,0,0,0,0},
    {"ttl",ttlCommand,2,"r",0,NULL,1,1,1,0,0},
    {"pttl",pttlCommand,2,"r",0,NULL,1,1,1,0,0},
    {"persist",persistCommand,2,"w",0,NULL,1,1,1,0,0},
    {"slaveof",slaveofCommand,3,"ast",0,NULL,0,0,0,0,0},
    {"debug",debugCommand,-2,"as",0,NULL,0,0,0,0,0},
    {"config",configCommand,-2,"ar",0,NULL,0,0,0,0,0},
    {"nds",ndsCommand,-2,"ar",0,NULL,0,0,0,0,0},
    {"subscribe",subscribeCommand,-2,"rpslt",0,NULL,0,0,0,0,0},
    {"unsubscribe",unsubscribeCommand,-1,"rpslt",0,NULL,0,0,0,0,0},
    {"psubscribe",psubscribeCommand,-2,"rpslt",0,NULL,0,0,0,0,0},
    {"punsubscribe",punsubscribeCommand,-1,"rpslt",0,NULL,0,0,0,0,0},
    {"publish",publishCommand,3,"pfltr",0,NULL,0,0,0,0,0},
    {"watch",watchCommand,-2,"rs",0,noPreloadGetKeys,1,-1,1,0,0},
    {"unwatch",unwatchCommand,1,"rs",0,NULL,0,0,0,0,0},
    {"restore",restoreCommand,4,"awm",0,NULL,1,1,1,0,0},
    {"migrate",migrateCommand,6,"aw",0,NULL,0,0,0,0,0},
    {"dump",dumpCommand,2,"ar",0,NULL,1,1,1,0,0},
    {"object",objectCommand,-2,"r",0,NULL,2,2,2,0,0},
    {"client",clientCommand,-2,"ar",0,NULL,0,0,0,0,0},
    {"eval",evalCommand,-3,"s",0,zunionInterGetKeys,0,0,0,0,0},
    {"evalsha",evalShaCommand,-3,"s",0,zunionInterGetKeys,0,0,0,0,0},
    {"slowlog",slowlogCommand,-2,"r",0,NULL,0,0,0,0,0},
    {"script",scriptCommand,-2,"ras",0,NULL,0,0,0,0,0},
    {"time",timeCommand,1,"rR",0,NULL,0,0,0,0,0},
    {"bitop",bitopCommand,-4,"wm",0,NULL,2,-1,1,0,0},
    {"bitcount",bitcountCommand,-2,"r",0,NULL,1,1,1,0,0}
};

/*============================ Utility functions ============================ */

/* Low level logging. To use only for very big messages, otherwise
 * redisLog() is to prefer. */
void redisLogRaw(int level, const char *msg) {
    const int syslogLevelMap[] = { LOG_DEBUG, LOG_INFO, LOG_NOTICE, LOG_WARNING };
    const char *c = ".-*#";
    FILE *fp;
    char buf[64];
    int rawmode = (level & REDIS_LOG_RAW);

    level &= 0xff; /* clear flags */
    if (level < server.verbosity) return;

    fp = (server.logfile == NULL) ? stdout : fopen(server.logfile,"a");
    if (!fp) return;

    if (rawmode) {
        fprintf(fp,"%s",msg);
    } else {
        int off;
        struct timeval tv;

        gettimeofday(&tv,NULL);
        off = strftime(buf,sizeof(buf),"%d %b %H:%M:%S.",localtime(&tv.tv_sec));
        snprintf(buf+off,sizeof(buf)-off,"%03d",(int)tv.tv_usec/1000);
        fprintf(fp,"[%d] %s %c %s\n",(int)getpid(),buf,c[level],msg);
    }
    fflush(fp);

    if (server.logfile) fclose(fp);

    if (server.syslog_enabled) syslog(syslogLevelMap[level], "%s", msg);
}

/* Like redisLogRaw() but with printf-alike support. This is the function that
 * is used across the code. The raw version is only used in order to dump
 * the INFO output on crash. */
void redisLog(int level, const char *fmt, ...) {
    va_list ap;
    char msg[REDIS_MAX_LOGMSG_LEN];

    if ((level&0xff) < server.verbosity) return;

    va_start(ap, fmt);
    vsnprintf(msg, sizeof(msg), fmt, ap);
    va_end(ap);

    redisLogRaw(level,msg);
}

/* Log a fixed message without printf-alike capabilities, in a way that is
 * safe to call from a signal handler.
 *
 * We actually use this only for signals that are not fatal from the point
 * of view of Redis. Signals that are going to kill the server anyway and
 * where we need printf-alike features are served by redisLog(). */
void redisLogFromHandler(int level, const char *msg) {
    int fd;
    char buf[64];

    if ((level&0xff) < server.verbosity ||
        (server.logfile == NULL && server.daemonize)) return;
    fd = server.logfile ?
        open(server.logfile, O_APPEND|O_CREAT|O_WRONLY, 0644) :
        STDOUT_FILENO;
    if (fd == -1) return;
    ll2string(buf,sizeof(buf),getpid());
    if (write(fd,"[",1) == -1) goto err;
    if (write(fd,buf,strlen(buf)) == -1) goto err;
    if (write(fd," | signal handler] (",20) == -1) goto err;
    ll2string(buf,sizeof(buf),time(NULL));
    if (write(fd,buf,strlen(buf)) == -1) goto err;
    if (write(fd,") ",2) == -1) goto err;
    if (write(fd,msg,strlen(msg)) == -1) goto err;
    if (write(fd,"\n",1) == -1) goto err;
err:
    if (server.logfile) close(fd);
}

/* Return the UNIX time in microseconds */
long long ustime(void) {
    struct timeval tv;
    long long ust;

    gettimeofday(&tv, NULL);
    ust = ((long long)tv.tv_sec)*1000000;
    ust += tv.tv_usec;
    return ust;
}

/* Return the UNIX time in milliseconds */
long long mstime(void) {
    return ustime()/1000;
}

/* After an RDB dump or AOF rewrite we exit from children using _exit() instead of
 * exit(), because the latter may interact with the same file objects used by
 * the parent process. However if we are testing the coverage normal exit() is
 * used in order to obtain the right coverage information. */
void exitFromChild(int retcode) {
#ifdef COVERAGE_TEST
    exit(retcode);
#else
    _exit(retcode);
#endif
}

/*====================== Hash table type implementation  ==================== */

/* This is an hash table type that uses the SDS dynamic strings library as
 * keys and radis objects as values (objects can hold SDS strings,
 * lists, sets). */

void dictVanillaFree(void *privdata, void *val)
{
    DICT_NOTUSED(privdata);
    zfree(val);
}

void dictListDestructor(void *privdata, void *val)
{
    DICT_NOTUSED(privdata);
    listRelease((list*)val);
}

int dictSdsKeyCompare(void *privdata, const void *key1,
        const void *key2)
{
    int l1,l2;
    DICT_NOTUSED(privdata);

    l1 = sdslen((sds)key1);
    l2 = sdslen((sds)key2);
    if (l1 != l2) return 0;
    return memcmp(key1, key2, l1) == 0;
}

/* A case insensitive version used for the command lookup table and other
 * places where case insensitive non binary-safe comparison is needed. */
int dictSdsKeyCaseCompare(void *privdata, const void *key1,
        const void *key2)
{
    DICT_NOTUSED(privdata);

    return strcasecmp(key1, key2) == 0;
}

void dictRedisObjectDestructor(void *privdata, void *val)
{
    DICT_NOTUSED(privdata);

    if (val == NULL) return; /* Values of swapped out keys as set to NULL */
    decrRefCount(val);
}

void dictSdsDestructor(void *privdata, void *val)
{
    DICT_NOTUSED(privdata);

    sdsfree(val);
}

int dictObjKeyCompare(void *privdata, const void *key1,
        const void *key2)
{
    const robj *o1 = key1, *o2 = key2;
    return dictSdsKeyCompare(privdata,o1->ptr,o2->ptr);
}

unsigned int dictObjHash(const void *key) {
    const robj *o = key;
    return dictGenHashFunction(o->ptr, sdslen((sds)o->ptr));
}

unsigned int dictSdsHash(const void *key) {
    return dictGenHashFunction((unsigned char*)key, sdslen((char*)key));
}

unsigned int dictSdsCaseHash(const void *key) {
    return dictGenCaseHashFunction((unsigned char*)key, sdslen((char*)key));
}

int dictEncObjKeyCompare(void *privdata, const void *key1,
        const void *key2)
{
    robj *o1 = (robj*) key1, *o2 = (robj*) key2;
    int cmp;

    if (o1->encoding == REDIS_ENCODING_INT &&
        o2->encoding == REDIS_ENCODING_INT)
            return o1->ptr == o2->ptr;

    o1 = getDecodedObject(o1);
    o2 = getDecodedObject(o2);
    cmp = dictSdsKeyCompare(privdata,o1->ptr,o2->ptr);
    decrRefCount(o1);
    decrRefCount(o2);
    return cmp;
}

unsigned int dictEncObjHash(const void *key) {
    robj *o = (robj*) key;

    if (o->encoding == REDIS_ENCODING_RAW) {
        return dictGenHashFunction(o->ptr, sdslen((sds)o->ptr));
    } else {
        if (o->encoding == REDIS_ENCODING_INT) {
            char buf[32];
            int len;

            len = ll2string(buf,32,(long)o->ptr);
            return dictGenHashFunction((unsigned char*)buf, len);
        } else {
            unsigned int hash;

            o = getDecodedObject(o);
            hash = dictGenHashFunction(o->ptr, sdslen((sds)o->ptr));
            decrRefCount(o);
            return hash;
        }
    }
}

/* Sets type hash table */
dictType setDictType = {
    dictEncObjHash,            /* hash function */
    NULL,                      /* key dup */
    NULL,                      /* val dup */
    dictEncObjKeyCompare,      /* key compare */
    dictRedisObjectDestructor, /* key destructor */
    NULL                       /* val destructor */
};

/* Sorted sets hash (note: a skiplist is used in addition to the hash table) */
dictType zsetDictType = {
    dictEncObjHash,            /* hash function */
    NULL,                      /* key dup */
    NULL,                      /* val dup */
    dictEncObjKeyCompare,      /* key compare */
    dictRedisObjectDestructor, /* key destructor */
    NULL                       /* val destructor */
};

/* Db->dict, keys are sds strings, vals are Redis objects. */
dictType dbDictType = {
    dictSdsHash,                /* hash function */
    NULL,                       /* key dup */
    NULL,                       /* val dup */
    dictSdsKeyCompare,          /* key compare */
    dictSdsDestructor,          /* key destructor */
    dictRedisObjectDestructor   /* val destructor */
};

/* server.lua_scripts sha (as sds string) -> scripts (as robj) cache. */
dictType shaScriptObjectDictType = {
    dictSdsCaseHash,            /* hash function */
    NULL,                       /* key dup */
    NULL,                       /* val dup */
    dictSdsKeyCaseCompare,      /* key compare */
    dictSdsDestructor,          /* key destructor */
    dictRedisObjectDestructor   /* val destructor */
};

/* Db->expires */
dictType keyptrDictType = {
    dictSdsHash,               /* hash function */
    NULL,                      /* key dup */
    NULL,                      /* val dup */
    dictSdsKeyCompare,         /* key compare */
    NULL,                      /* key destructor */
    NULL                       /* val destructor */
};

/* Command table. sds string -> command struct pointer. */
dictType commandTableDictType = {
    dictSdsCaseHash,           /* hash function */
    NULL,                      /* key dup */
    NULL,                      /* val dup */
    dictSdsKeyCaseCompare,     /* key compare */
    dictSdsDestructor,         /* key destructor */
    NULL                       /* val destructor */
};

/* Hash type hash table (note that small hashes are represented with ziplists) */
dictType hashDictType = {
    dictEncObjHash,             /* hash function */
    NULL,                       /* key dup */
    NULL,                       /* val dup */
    dictEncObjKeyCompare,       /* key compare */
    dictRedisObjectDestructor,  /* key destructor */
    dictRedisObjectDestructor   /* val destructor */
};

/* Keylist hash table type has unencoded redis objects as keys and
 * lists as values. It's used for blocking operations (BLPOP) and to
 * map swapped keys to a list of clients waiting for this keys to be loaded. */
dictType keylistDictType = {
    dictObjHash,                /* hash function */
    NULL,                       /* key dup */
    NULL,                       /* val dup */
    dictObjKeyCompare,          /* key compare */
    dictRedisObjectDestructor,  /* key destructor */
    dictListDestructor          /* val destructor */
};

int htNeedsResize(dict *dict) {
    long long size, used;

    size = dictSlots(dict);
    used = dictSize(dict);
    return (size && used && size > DICT_HT_INITIAL_SIZE &&
            (used*100/size < REDIS_HT_MINFILL));
}

/* If the percentage of used slots in the HT reaches REDIS_HT_MINFILL
 * we resize the hash table to save memory */
void tryResizeHashTables(int dbid) {
    if (htNeedsResize(server.db[dbid].dict))
        dictResize(server.db[dbid].dict);
    if (htNeedsResize(server.db[dbid].expires))
        dictResize(server.db[dbid].expires);
}

/* Our hash table implementation performs rehashing incrementally while
 * we write/read from the hash table. Still if the server is idle, the hash
 * table will use two tables for a long time. So we try to use 1 millisecond
 * of CPU time at every call of this function to perform some rehahsing.
 *
 * The function returns 1 if some rehashing was performed, otherwise 0
 * is returned. */
int incrementallyRehash(int dbid) {
    /* Keys dictionary */
    if (dictIsRehashing(server.db[dbid].dict)) {
        dictRehashMilliseconds(server.db[dbid].dict,1);
        return 1; /* already used our millisecond for this loop... */
    }
    /* Expires */
    if (dictIsRehashing(server.db[dbid].expires)) {
        dictRehashMilliseconds(server.db[dbid].expires,1);
        return 1; /* already used our millisecond for this loop... */
    }
    return 0;
}

/* This function is called once a background process of some kind terminates,
 * as we want to avoid resizing the hash tables when there is a child in order
 * to play well with copy-on-write (otherwise when a resize happens lots of
 * memory pages are copied). The goal of this function is to update the ability
 * for dict.c to resize the hash tables accordingly to the fact we have o not
 * running childs. */
void updateDictResizePolicy(void) {
    if (server.rdb_child_pid == -1 && server.aof_child_pid == -1)
        dictEnableResize();
    else
        dictDisableResize();
}

/* ======================= Cron: called every 100 ms ======================== */

/* Helper function for the activeExpireCycle() function.
 * This function will try to expire the key that is stored in the hash table
 * entry 'de' of the 'expires' hash table of a Redis database.
 *
 * If the key is found to be expired, it is removed from the database and
 * 1 is returned. Otherwise no operation is performed and 0 is returned.
 *
 * When a key is expired, server.stat_expiredkeys is incremented.
 *
 * The parameter 'now' is the current time in milliseconds as is passed
 * to the function to avoid too many gettimeofday() syscalls. */
int activeExpireCycleTryExpire(redisDb *db, struct dictEntry *de, long long now) {
    long long t = dictGetSignedIntegerVal(de);
    if (now > t) {
        sds key = dictGetKey(de);
        robj *keyobj = createStringObject(key,sdslen(key));

        propagateExpire(db,keyobj);
        dbDelete(db,keyobj);
        decrRefCount(keyobj);
        server.stat_expiredkeys++;
        return 1;
    } else {
        return 0;
    }
}

/* Try to expire a few timed out keys. The algorithm used is adaptive and
 * will use few CPU cycles if there are few expiring keys, otherwise
 * it will get more aggressive to avoid that too much memory is used by
 * keys that can be removed from the keyspace.
 *
 * No more than REDIS_DBCRON_DBS_PER_CALL databases are tested at every
 * iteration.
 *
 * This kind of call is used when Redis detects that timelimit_exit is
 * true, so there is more work to do, and we do it more incrementally from
 * the beforeSleep() function of the event loop.
 *
 * Expire cycle type:
 *
 * If type is ACTIVE_EXPIRE_CYCLE_FAST the function will try to run a
 * "fast" expire cycle that takes no longer than EXPIRE_FAST_CYCLE_DURATION
 * microseconds, and is not repeated again before the same amount of time.
 *
 * If type is ACTIVE_EXPIRE_CYCLE_SLOW, that normal expire cycle is
 * executed, where the time limit is a percentage of the REDIS_HZ period
 * as specified by the REDIS_EXPIRELOOKUPS_TIME_PERC define. */

void activeExpireCycle(int type) {
    /* This function has some global state in order to continue the work
     * incrementally across calls. */
    static unsigned int current_db = 0; /* Last DB tested. */
    static int timelimit_exit = 0;      /* Time limit hit in previous call? */
    static long long last_fast_cycle = 0; /* When last fast cycle ran. */

    unsigned int j, iteration = 0;
    unsigned int dbs_per_call = REDIS_DBCRON_DBS_PER_CALL;
    long long start = ustime(), timelimit;

    if (type == ACTIVE_EXPIRE_CYCLE_FAST) {
        /* Don't start a fast cycle if the previous cycle did not exited
         * for time limt. Also don't repeat a fast cycle for the same period
         * as the fast cycle total duration itself. */
        if (!timelimit_exit) return;
        if (start < last_fast_cycle + ACTIVE_EXPIRE_CYCLE_FAST_DURATION*2) return;
        last_fast_cycle = start;
    }

    /* We usually should test REDIS_DBCRON_DBS_PER_CALL per iteration, with
     * two exceptions:
     *
     * 1) Don't test more DBs than we have.
     * 2) If last time we hit the time limit, we want to scan all DBs
     * in this iteration, as there is work to do in some DB and we don't want
     * expired keys to use memory for too much time. */
    if (dbs_per_call > server.dbnum || timelimit_exit)
        dbs_per_call = server.dbnum;

    /* We can use at max ACTIVE_EXPIRE_CYCLE_SLOW_TIME_PERC percentage of CPU time
     * per iteration. Since this function gets called with a frequency of
     * server.hz times per second, the following is the max amount of
     * microseconds we can spend in this function. */
    timelimit = 1000000*ACTIVE_EXPIRE_CYCLE_SLOW_TIME_PERC/server.hz/100;
    timelimit_exit = 0;
    if (timelimit <= 0) timelimit = 1;

    if (type == ACTIVE_EXPIRE_CYCLE_FAST)
        timelimit = ACTIVE_EXPIRE_CYCLE_FAST_DURATION; /* in microseconds. */

    for (j = 0; j < dbs_per_call; j++) {
        int expired;
        redisDb *db = server.db+(current_db % server.dbnum);

        /* Increment the DB now so we are sure if we run out of time
         * in the current DB we'll restart from the next. This allows to
         * distribute the time evenly across DBs. */
        current_db++;

        /* Continue to expire if at the end of the cycle more than 25%
         * of the keys were expired. */
        do {
            unsigned long num, slots;
            long long now, ttl_sum;
            int ttl_samples;

            /* If there is nothing to expire try next DB ASAP. */
            if ((num = dictSize(db->expires)) == 0) {
                db->avg_ttl = 0;
                break;
            }
            slots = dictSlots(db->expires);
            now = mstime();

            /* When there are less than 1% filled slots getting random
             * keys is expensive, so stop here waiting for better times...
             * The dictionary will be resized asap. */
            if (num && slots > DICT_HT_INITIAL_SIZE &&
                (num*100/slots < 1)) break;

            /* The main collection cycle. Sample random keys among keys
             * with an expire set, checking for expired ones. */
            expired = 0;
            ttl_sum = 0;
            ttl_samples = 0;

            if (num > ACTIVE_EXPIRE_CYCLE_LOOKUPS_PER_LOOP)
                num = ACTIVE_EXPIRE_CYCLE_LOOKUPS_PER_LOOP;

            while (num--) {
                dictEntry *de;
                long long ttl;

                if ((de = dictGetRandomKey(db->expires)) == NULL) break;
                ttl = dictGetSignedIntegerVal(de)-now;
                if (activeExpireCycleTryExpire(db,de,now)) expired++;
                if (ttl < 0) ttl = 0;
                ttl_sum += ttl;
                ttl_samples++;
            }

            /* Update the average TTL stats for this database. */
            if (ttl_samples) {
                long long avg_ttl = ttl_sum/ttl_samples;

                if (db->avg_ttl == 0) db->avg_ttl = avg_ttl;
                /* Smooth the value averaging with the previous one. */
                db->avg_ttl = (db->avg_ttl+avg_ttl)/2;
            }

            /* We can't block forever here even if there are many keys to
             * expire. So after a given amount of milliseconds return to the
             * caller waiting for the other active expire cycle. */
            iteration++;
            if ((iteration & 0xf) == 0 && /* check once every 16 iterations. */
                (ustime()-start) > timelimit)
            {
                timelimit_exit = 1;
            }
            if (timelimit_exit) return;
            /* We don't repeat the cycle if there are less than 25% of keys
             * found expired in the current DB. */
        } while (expired > ACTIVE_EXPIRE_CYCLE_LOOKUPS_PER_LOOP/4);
    }
}

void updateLRUClock(void) {
    server.lruclock = (server.unixtime/REDIS_LRU_CLOCK_RESOLUTION) &
                                                REDIS_LRU_CLOCK_MAX;
}


/* Add a sample to the operations per second array of samples. */
void trackOperationsPerSecond(void) {
    long long t = mstime() - server.ops_sec_last_sample_time;
    long long ops = server.stat_numcommands - server.ops_sec_last_sample_ops;
    long long ops_sec;

    ops_sec = t > 0 ? (ops*1000/t) : 0;

    server.ops_sec_samples[server.ops_sec_idx] = ops_sec;
    server.ops_sec_idx = (server.ops_sec_idx+1) % REDIS_OPS_SEC_SAMPLES;
    server.ops_sec_last_sample_time = mstime();
    server.ops_sec_last_sample_ops = server.stat_numcommands;
}

/* Return the mean of all the samples. */
long long getOperationsPerSecond(void) {
    int j;
    long long sum = 0;

    for (j = 0; j < REDIS_OPS_SEC_SAMPLES; j++)
        sum += server.ops_sec_samples[j];
    return sum / REDIS_OPS_SEC_SAMPLES;
}

/* Check for timeouts. Returns non-zero if the client was terminated */
int clientsCronHandleTimeout(redisClient *c) {
    time_t now = server.unixtime;

    if (server.maxidletime &&
        !(c->flags & REDIS_SLAVE) &&    /* no timeout for slaves */
        !(c->flags & REDIS_MASTER) &&   /* no timeout for masters */
        !(c->flags & REDIS_BLOCKED) &&  /* no timeout for BLPOP */
        dictSize(c->pubsub_channels) == 0 && /* no timeout for pubsub */
        listLength(c->pubsub_patterns) == 0 &&
        (now - c->lastinteraction > server.maxidletime))
    {
        redisLog(REDIS_VERBOSE,"Closing idle client");
        freeClient(c);
        return 1;
    } else if (c->flags & REDIS_BLOCKED) {
        if (c->bpop.timeout != 0 && c->bpop.timeout < now) {
            addReply(c,shared.nullmultibulk);
            unblockClientWaitingData(c);
        }
    }
    return 0;
}

/* The client query buffer is an sds.c string that can end with a lot of
 * free space not used, this function reclaims space if needed.
 *
 * The function always returns 0 as it never terminates the client. */
int clientsCronResizeQueryBuffer(redisClient *c) {
    size_t querybuf_size = sdsAllocSize(c->querybuf);
    time_t idletime = server.unixtime - c->lastinteraction;

    /* There are two conditions to resize the query buffer:
     * 1) Query buffer is > BIG_ARG and too big for latest peak.
     * 2) Client is inactive and the buffer is bigger than 1k. */
    if (((querybuf_size > REDIS_MBULK_BIG_ARG) &&
         (querybuf_size/(c->querybuf_peak+1)) > 2) ||
         (querybuf_size > 1024 && idletime > 2))
    {
        /* Only resize the query buffer if it is actually wasting space. */
        if (sdsavail(c->querybuf) > 1024) {
            c->querybuf = sdsRemoveFreeSpace(c->querybuf);
        }
    }
    /* Reset the peak again to capture the peak memory usage in the next
     * cycle. */
    c->querybuf_peak = 0;
    return 0;
}

void clientsCron(void) {
    /* Make sure to process at least 1/(server.hz*10) of clients per call.
     * Since this function is called server.hz times per second we are sure that
     * in the worst case we process all the clients in 10 seconds.
     * In normal conditions (a reasonable number of clients) we process
     * all the clients in a shorter time. */
    int numclients = listLength(server.clients);
    int iterations = numclients/(server.hz*10);

    if (iterations < 50)
        iterations = (numclients < 50) ? numclients : 50;
    while(listLength(server.clients) && iterations--) {
        redisClient *c;
        listNode *head;

        /* Rotate the list, take the current head, process.
         * This way if the client must be removed from the list it's the
         * first element and we don't incur into O(N) computation. */
        listRotate(server.clients);
        head = listFirst(server.clients);
        c = listNodeValue(head);
        /* The following functions do different service checks on the client.
         * The protocol is that they return non-zero if the client was
         * terminated. */
        if (clientsCronHandleTimeout(c)) continue;
        if (clientsCronResizeQueryBuffer(c)) continue;
    }
}

/* This function handles 'background' operations we are required to do
 * incrementally in Redis databases, such as active key expiring, resizing,
 * rehashing. */
void databasesCron(void) {
    /* Expire keys by random sampling. Not required for slaves
     * as master will synthesize DELs for us. */
    if (server.active_expire_enabled && server.masterhost == NULL)
        activeExpireCycle(ACTIVE_EXPIRE_CYCLE_SLOW);

    /* Perform hash tables rehashing if needed, but only if there are no
     * other processes saving the DB on disk. Otherwise rehashing is bad
     * as will cause a lot of copy-on-write of memory pages. */
    if (server.rdb_child_pid == -1 && server.aof_child_pid == -1) {
        /* We use global counters so if we stop the computation at a given
         * DB we'll be able to start from the successive in the next
         * cron loop iteration. */
        static unsigned int resize_db = 0;
        static unsigned int rehash_db = 0;
        unsigned int dbs_per_call = REDIS_DBCRON_DBS_PER_CALL;
        unsigned int j;

        /* Don't test more DBs than we have. */
        if (dbs_per_call > server.dbnum) dbs_per_call = server.dbnum;

        /* Resize */
        for (j = 0; j < dbs_per_call; j++) {
            tryResizeHashTables(resize_db % server.dbnum);
            resize_db++;
        }

        /* Rehash */
        if (server.activerehashing) {
            for (j = 0; j < dbs_per_call; j++) {
                int work_done = incrementallyRehash(rehash_db % server.dbnum);
                rehash_db++;
                if (work_done) {
                    /* If the function did some work, stop here, we'll do
                     * more at the next cron loop. */
                    break;
                }
            }
        }
    }
}

/* This is our timer interrupt, called server.hz times per second.
 * Here is where we do a number of things that need to be done asynchronously.
 * For instance:
 *
 * - Active expired keys collection (it is also performed in a lazy way on
 *   lookup).
 * - Software watchdog.
 * - Update some statistic.
 * - Incremental rehashing of the DBs hash tables.
 * - Triggering BGSAVE / AOF rewrite, and handling of terminated children.
 * - Clients timeout of different kinds.
 * - Replication reconnection.
 * - Many more...
 *
 * Everything directly called here will be called server.hz times per second,
 * so in order to throttle execution of things we want to do less frequently
 * a macro is used: run_with_period(milliseconds) { .... }
 */

int serverCron(struct aeEventLoop *eventLoop, long long id, void *clientData) {
    int j;
    REDIS_NOTUSED(eventLoop);
    REDIS_NOTUSED(id);
    REDIS_NOTUSED(clientData);

    /* Software watchdog: deliver the SIGALRM that will reach the signal
     * handler if we don't return here fast enough. */
    if (server.watchdog_period) watchdogScheduleSignal(server.watchdog_period);

    /* We take a cached value of the unix time in the global state because
     * with virtual memory and aging there is to store the current time
     * in objects at every object access, and accuracy is not needed.
     * To access a global var is faster than calling time(NULL) */
    server.unixtime = time(NULL);
    server.mstime = mstime();

    run_with_period(100) trackOperationsPerSecond();

    /* We have just 22 bits per object for LRU information.
     * So we use an (eventually wrapping) LRU clock with 10 seconds resolution.
     * 2^22 bits with 10 seconds resolution is more or less 1.5 years.
     *
     * Note that even if this will wrap after 1.5 years it's not a problem,
     * everything will still work but just some object will appear younger
     * to Redis. But for this to happen a given object should never be touched
     * for 1.5 years.
     *
     * Note that you can change the resolution altering the
     * REDIS_LRU_CLOCK_RESOLUTION define.
     */
    updateLRUClock();

    /* Record the max memory used since the server was started. */
    if (zmalloc_used_memory() > server.stat_peak_memory)
        server.stat_peak_memory = zmalloc_used_memory();

    /* We received a SIGTERM, shutting down here in a safe way, as it is
     * not ok doing so inside the signal handler. */
    if (server.shutdown_asap) {
        if (prepareForShutdown(0) == REDIS_OK) exit(0);
        redisLog(REDIS_WARNING,"SIGTERM received but errors trying to shut down the server, check the logs for more information");
        server.shutdown_asap = 0;
    }

    /* Show some info about non-empty databases */
    run_with_period(5000) {
        for (j = 0; j < server.dbnum; j++) {
            long long size, used, vkeys;

            size = dictSlots(server.db[j].dict);
            used = dictSize(server.db[j].dict);
            vkeys = dictSize(server.db[j].expires);
            if (used || vkeys) {
                redisLog(REDIS_VERBOSE,"DB %d: %lld keys (%lld volatile) in %lld slots HT.",j,used,vkeys,size);
                /* dictPrintStats(server.dict); */
            }
        }
    }

    /* Show information about connected clients */
    if (!server.sentinel_mode) {
        run_with_period(5000) {
            redisLog(REDIS_VERBOSE,
                "%d clients connected (%d slaves), %zu bytes in use",
                listLength(server.clients)-listLength(server.slaves),
                listLength(server.slaves),
                zmalloc_used_memory());
        }
    }

    /* We need to do a few operations on clients asynchronously. */
    clientsCron();

    /* Handle background operations on Redis databases. */
    databasesCron();

    /* Start a scheduled AOF rewrite if this was requested by the user while
     * a BGSAVE was in progress. */
    if (server.rdb_child_pid == -1 && server.aof_child_pid == -1 &&
        server.aof_rewrite_scheduled)
    {
        rewriteAppendOnlyFileBackground();
    }

    /* Check if a background saving or AOF rewrite in progress terminated. */
    if (server.rdb_child_pid != -1
        || server.aof_child_pid != -1
        || server.nds_child_pid != -1
       ) {
        int statloc;
        pid_t pid;

        if ((pid = wait3(&statloc,WNOHANG,NULL)) != 0) {
            int exitcode = WEXITSTATUS(statloc);
            int bysignal = 0;
            
            if (pid == -1) {
                redisLog(REDIS_WARNING, "wait3() failed: %s", strerror(errno));
            }

            if (WIFSIGNALED(statloc)) bysignal = WTERMSIG(statloc);

            if (pid > 0) {
                if (pid == server.rdb_child_pid) {
                    backgroundSaveDoneHandler(exitcode,bysignal);
                } else if (pid == server.aof_child_pid) {
                    backgroundRewriteDoneHandler(exitcode,bysignal);
                } else if (pid == server.nds_child_pid) {
                    backgroundNDSFlushDoneHandler(exitcode,bysignal);
                } else {
                    redisLog(REDIS_WARNING,
                        "Warning, detected child with unmatched pid: %ld",
                        (long)pid);
                }
                updateDictResizePolicy();
            }
        }
    } else {
        /* If there is not a background saving/rewrite in progress check if
         * we have to save/rewrite now */
         for (j = 0; j < server.saveparamslen; j++) {
            struct saveparam *sp = server.saveparams+j;

            /* Save if we reached the given amount of changes,
             * the given amount of seconds, and if the latest bgsave was
             * successful or if, in case of an error, at least
             * REDIS_BGSAVE_RETRY_DELAY seconds already elapsed. */
            if (server.dirty >= sp->changes &&
                server.unixtime-server.lastsave > sp->seconds &&
                (server.unixtime-server.lastbgsave_try >
                 REDIS_BGSAVE_RETRY_DELAY ||
                 server.lastbgsave_status == REDIS_OK))
            {
                redisLog(REDIS_NOTICE,"%d changes in %d seconds. Saving...",
                    sp->changes, sp->seconds);
                /* RDB periodic dumps are redundant if we've got NDS */
                if (server.nds) {
                    backgroundDirtyKeysFlush();
                } else {
                    rdbSaveBackground(server.rdb_filename);
                }
                break;
            }
         }

         /* Trigger an AOF rewrite if needed */
         if (server.rdb_child_pid == -1 &&
             server.aof_child_pid == -1 &&
             server.aof_rewrite_perc &&
             server.aof_current_size > server.aof_rewrite_min_size)
         {
            long long base = server.aof_rewrite_base_size ?
                            server.aof_rewrite_base_size : 1;
            long long growth = (server.aof_current_size*100/base) - 100;
            if (growth >= server.aof_rewrite_perc) {
                redisLog(REDIS_NOTICE,"Starting automatic rewriting of AOF on %lld%% growth",growth);
                rewriteAppendOnlyFileBackground();
            }
         }
    }


    /* If we postponed an AOF buffer flush, let's try to do it every time the
     * cron function is called. */
    if (server.aof_flush_postponed_start) flushAppendOnlyFile(0);

    /* Close clients that need to be closed asynchronous */
    freeClientsInAsyncFreeQueue();

    /* Replication cron function -- used to reconnect to master and
     * to detect transfer failures. */
    run_with_period(1000) replicationCron();

    /* Run the sentinel timer if we are in sentinel mode. */
    run_with_period(100) {
        if (server.sentinel_mode) sentinelTimer();
    }

    server.cronloops++;
    return 1000/server.hz;
}

/* This function gets called every time Redis is entering the
 * main loop of the event driven library, that is, before to sleep
 * for ready file descriptors. */
void beforeSleep(struct aeEventLoop *eventLoop) {
    REDIS_NOTUSED(eventLoop);
    listNode *ln;
    redisClient *c;

    /* Run a fast expire cycle. */
    activeExpireCycle(ACTIVE_EXPIRE_CYCLE_FAST);

    /* Try to process pending commands for clients that were just unblocked. */
    while (listLength(server.unblocked_clients)) {
        ln = listFirst(server.unblocked_clients);
        redisAssert(ln != NULL);
        c = ln->value;
        listDelNode(server.unblocked_clients,ln);
        c->flags &= ~REDIS_UNBLOCKED;

        /* Process remaining data in the input buffer. */
        if (c->querybuf && sdslen(c->querybuf) > 0) {
            server.current_client = c;
            processInputBuffer(c);
            server.current_client = NULL;
        }
    }

    /* Write the AOF buffer on disk */
    flushAppendOnlyFile(0);
}

/* =========================== Server initialization ======================== */

void createSharedObjects(void) {
    int j;

    shared.crlf = createObject(REDIS_STRING,sdsnew("\r\n"));
    shared.ok = createObject(REDIS_STRING,sdsnew("+OK\r\n"));
    shared.err = createObject(REDIS_STRING,sdsnew("-ERR\r\n"));
    shared.emptybulk = createObject(REDIS_STRING,sdsnew("$0\r\n\r\n"));
    shared.czero = createObject(REDIS_STRING,sdsnew(":0\r\n"));
    shared.cone = createObject(REDIS_STRING,sdsnew(":1\r\n"));
    shared.cnegone = createObject(REDIS_STRING,sdsnew(":-1\r\n"));
    shared.nullbulk = createObject(REDIS_STRING,sdsnew("$-1\r\n"));
    shared.nullmultibulk = createObject(REDIS_STRING,sdsnew("*-1\r\n"));
    shared.emptymultibulk = createObject(REDIS_STRING,sdsnew("*0\r\n"));
    shared.pong = createObject(REDIS_STRING,sdsnew("+PONG\r\n"));
    shared.queued = createObject(REDIS_STRING,sdsnew("+QUEUED\r\n"));
    shared.wrongtypeerr = createObject(REDIS_STRING,sdsnew(
        "-ERR Operation against a key holding the wrong kind of value\r\n"));
    shared.nokeyerr = createObject(REDIS_STRING,sdsnew(
        "-ERR no such key\r\n"));
    shared.invalidkeyerr = createObject(REDIS_STRING,sdsnew(
        "-ERR invalid key name\r\n"));
    shared.syntaxerr = createObject(REDIS_STRING,sdsnew(
        "-ERR syntax error\r\n"));
    shared.sameobjecterr = createObject(REDIS_STRING,sdsnew(
        "-ERR source and destination objects are the same\r\n"));
    shared.outofrangeerr = createObject(REDIS_STRING,sdsnew(
        "-ERR index out of range\r\n"));
    shared.noscripterr = createObject(REDIS_STRING,sdsnew(
        "-NOSCRIPT No matching script. Please use EVAL.\r\n"));
    shared.loadingerr = createObject(REDIS_STRING,sdsnew(
        "-LOADING Redis is loading the dataset in memory\r\n"));
    shared.slowscripterr = createObject(REDIS_STRING,sdsnew(
        "-BUSY Redis is busy running a script. You can only call SCRIPT KILL or SHUTDOWN NOSAVE.\r\n"));
    shared.masterdownerr = createObject(REDIS_STRING,sdsnew(
        "-MASTERDOWN Link with MASTER is down and slave-serve-stale-data is set to 'no'.\r\n"));
    shared.bgsaveerr = createObject(REDIS_STRING,sdsnew(
        "-MISCONF Redis is configured to save RDB snapshots, but is currently not able to persist on disk. Commands that may modify the data set are disabled. Please check Redis logs for details about the error.\r\n"));
    shared.roslaveerr = createObject(REDIS_STRING,sdsnew(
        "-READONLY You can't write against a read only slave.\r\n"));
    shared.oomerr = createObject(REDIS_STRING,sdsnew(
        "-OOM command not allowed when used memory > 'maxmemory'.\r\n"));
    shared.execaborterr = createObject(REDIS_STRING,sdsnew(
        "-EXECABORT Transaction discarded because of previous errors.\r\n"));
    shared.space = createObject(REDIS_STRING,sdsnew(" "));
    shared.colon = createObject(REDIS_STRING,sdsnew(":"));
    shared.plus = createObject(REDIS_STRING,sdsnew("+"));

    for (j = 0; j < REDIS_SHARED_SELECT_CMDS; j++) {
        shared.select[j] = createObject(REDIS_STRING,
            sdscatprintf(sdsempty(),"select %d\r\n", j));
    }
    shared.messagebulk = createStringObject("$7\r\nmessage\r\n",13);
    shared.pmessagebulk = createStringObject("$8\r\npmessage\r\n",14);
    shared.subscribebulk = createStringObject("$9\r\nsubscribe\r\n",15);
    shared.unsubscribebulk = createStringObject("$11\r\nunsubscribe\r\n",18);
    shared.psubscribebulk = createStringObject("$10\r\npsubscribe\r\n",17);
    shared.punsubscribebulk = createStringObject("$12\r\npunsubscribe\r\n",19);
    shared.del = createStringObject("DEL",3);
    shared.rpop = createStringObject("RPOP",4);
    shared.lpop = createStringObject("LPOP",4);
    shared.lpush = createStringObject("LPUSH",5);
    for (j = 0; j < REDIS_SHARED_INTEGERS; j++) {
        shared.integers[j] = createObject(REDIS_STRING,(void*)(long)j);
        shared.integers[j]->encoding = REDIS_ENCODING_INT;
    }
    for (j = 0; j < REDIS_SHARED_BULKHDR_LEN; j++) {
        shared.mbulkhdr[j] = createObject(REDIS_STRING,
            sdscatprintf(sdsempty(),"*%d\r\n",j));
        shared.bulkhdr[j] = createObject(REDIS_STRING,
            sdscatprintf(sdsempty(),"$%d\r\n",j));
    }
}

void initServerConfig() {
    getRandomHexChars(server.runid,REDIS_RUN_ID_SIZE);
    server.hz = REDIS_DEFAULT_HZ;
    server.runid[REDIS_RUN_ID_SIZE] = '\0';
    server.arch_bits = (sizeof(long) == 8) ? 64 : 32;
    server.port = REDIS_SERVERPORT;
    server.bindaddr = NULL;
    server.unixsocket = NULL;
    server.unixsocketperm = 0;
    server.ipfd = -1;
    server.sofd = -1;
    server.dbnum = REDIS_DEFAULT_DBNUM;
    server.verbosity = REDIS_NOTICE;
    server.maxidletime = REDIS_MAXIDLETIME;
    server.tcpkeepalive = 0;
    server.active_expire_enabled = 1;
    server.client_max_querybuf_len = REDIS_MAX_QUERYBUF_LEN;
    server.saveparams = NULL;
    server.loading = 0;
    server.logfile = NULL; /* NULL = log on standard output */
    server.syslog_enabled = 0;
    server.syslog_ident = zstrdup("redis");
    server.syslog_facility = LOG_LOCAL0;
    server.daemonize = 0;
    server.aof_state = REDIS_AOF_OFF;
    server.aof_fsync = AOF_FSYNC_EVERYSEC;
    server.aof_no_fsync_on_rewrite = 0;
    server.aof_rewrite_perc = REDIS_AOF_REWRITE_PERC;
    server.aof_rewrite_min_size = REDIS_AOF_REWRITE_MIN_SIZE;
    server.aof_rewrite_base_size = 0;
    server.aof_rewrite_scheduled = 0;
    server.aof_last_fsync = time(NULL);
    server.aof_rewrite_time_last = -1;
    server.aof_rewrite_time_start = -1;
    server.aof_lastbgrewrite_status = REDIS_OK;
    server.aof_delayed_fsync = 0;
    server.aof_fd = -1;
    server.aof_selected_db = -1; /* Make sure the first time will not match */
    server.aof_flush_postponed_start = 0;
    server.nds = 0;
    server.nds_watermark = 0;
    server.nds_preload = 0;
    server.nds_keycache = 0;
    server.aof_rewrite_incremental_fsync = 1;
    server.pidfile = zstrdup("/var/run/redis.pid");
    server.rdb_filename = zstrdup("dump.rdb");
    server.aof_filename = zstrdup("appendonly.aof");
    server.pipesavecommand = NULL;
    server.requirepass = NULL;
    server.rdb_compression = 1;
    server.rdb_checksum = 1;
    server.stop_writes_on_bgsave_err = 1;
    server.activerehashing = 1;
    server.maxclients = REDIS_MAX_CLIENTS;
    server.bpop_blocked_clients = 0;
    server.maxmemory = 0;
    server.maxmemory_policy = REDIS_MAXMEMORY_VOLATILE_LRU;
    server.maxmemory_samples = 3;
    server.hash_max_ziplist_entries = REDIS_HASH_MAX_ZIPLIST_ENTRIES;
    server.hash_max_ziplist_value = REDIS_HASH_MAX_ZIPLIST_VALUE;
    server.list_max_ziplist_entries = REDIS_LIST_MAX_ZIPLIST_ENTRIES;
    server.list_max_ziplist_value = REDIS_LIST_MAX_ZIPLIST_VALUE;
    server.set_max_intset_entries = REDIS_SET_MAX_INTSET_ENTRIES;
    server.zset_max_ziplist_entries = REDIS_ZSET_MAX_ZIPLIST_ENTRIES;
    server.zset_max_ziplist_value = REDIS_ZSET_MAX_ZIPLIST_VALUE;
    server.shutdown_asap = 0;
    server.repl_ping_slave_period = REDIS_REPL_PING_SLAVE_PERIOD;
    server.repl_timeout = REDIS_REPL_TIMEOUT;
    server.lua_caller = NULL;
    server.lua_time_limit = REDIS_LUA_TIME_LIMIT;
    server.lua_client = NULL;
    server.lua_timedout = 0;

    updateLRUClock();
    resetServerSaveParams();

    appendServerSaveParams(60*60,1);  /* save after 1 hour and 1 change */
    appendServerSaveParams(300,100);  /* save after 5 minutes and 100 changes */
    appendServerSaveParams(60,10000); /* save after 1 minute and 10000 changes */
    /* Replication related */
    server.masterauth = NULL;
    server.masterhost = NULL;
    server.masterport = 6379;
    server.master = NULL;
    server.repl_state = REDIS_REPL_NONE;
    server.repl_syncio_timeout = REDIS_REPL_SYNCIO_TIMEOUT;
    server.repl_serve_stale_data = 1;
    server.repl_slave_ro = 1;
    server.repl_down_since = 0; /* Never connected, repl is down since EVER. */
    server.repl_disable_tcp_nodelay = 0;
    server.slave_priority = REDIS_DEFAULT_SLAVE_PRIORITY;

    /* Client output buffer limits */
    server.client_obuf_limits[REDIS_CLIENT_LIMIT_CLASS_NORMAL].hard_limit_bytes = 0;
    server.client_obuf_limits[REDIS_CLIENT_LIMIT_CLASS_NORMAL].soft_limit_bytes = 0;
    server.client_obuf_limits[REDIS_CLIENT_LIMIT_CLASS_NORMAL].soft_limit_seconds = 0;
    server.client_obuf_limits[REDIS_CLIENT_LIMIT_CLASS_SLAVE].hard_limit_bytes = 1024*1024*256;
    server.client_obuf_limits[REDIS_CLIENT_LIMIT_CLASS_SLAVE].soft_limit_bytes = 1024*1024*64;
    server.client_obuf_limits[REDIS_CLIENT_LIMIT_CLASS_SLAVE].soft_limit_seconds = 60;
    server.client_obuf_limits[REDIS_CLIENT_LIMIT_CLASS_PUBSUB].hard_limit_bytes = 1024*1024*32;
    server.client_obuf_limits[REDIS_CLIENT_LIMIT_CLASS_PUBSUB].soft_limit_bytes = 1024*1024*8;
    server.client_obuf_limits[REDIS_CLIENT_LIMIT_CLASS_PUBSUB].soft_limit_seconds = 60;

    /* Double constants initialization */
    R_Zero = 0.0;
    R_PosInf = 1.0/R_Zero;
    R_NegInf = -1.0/R_Zero;
    R_Nan = R_Zero/R_Zero;

    /* Command table -- we initiialize it here as it is part of the
     * initial configuration, since command names may be changed via
     * redis.conf using the rename-command directive. */
    server.commands = dictCreate(&commandTableDictType,NULL);
    server.orig_commands = dictCreate(&commandTableDictType,NULL);
    populateCommandTable();
    server.delCommand = lookupCommandByCString("del");
    server.multiCommand = lookupCommandByCString("multi");
    server.lpushCommand = lookupCommandByCString("lpush");
    server.lpopCommand = lookupCommandByCString("lpop");
    server.rpopCommand = lookupCommandByCString("rpop");
    
    /* Slow log */
    server.slowlog_log_slower_than = REDIS_SLOWLOG_LOG_SLOWER_THAN;
    server.slowlog_max_len = REDIS_SLOWLOG_MAX_LEN;

    /* Debugging */
    server.assert_failed = "<no assertion failed>";
    server.assert_file = "<no file>";
    server.assert_line = 0;
    server.bug_report_start = 0;
    server.watchdog_period = 0;
}

/* This function will try to raise the max number of open files accordingly to
 * the configured max number of clients. It will also account for 32 additional
 * file descriptors as we need a few more for persistence, listening
 * sockets, log files and so forth.
 *
 * If it will not be possible to set the limit accordingly to the configured
 * max number of clients, the function will do the reverse setting
 * server.maxclients to the value that we can actually handle. */
void adjustOpenFilesLimit(void) {
    rlim_t maxfiles = server.maxclients+32;
    struct rlimit limit;

    if (getrlimit(RLIMIT_NOFILE,&limit) == -1) {
        redisLog(REDIS_WARNING,"Unable to obtain the current NOFILE limit (%s), assuming 1024 and setting the max clients configuration accordingly.",
            strerror(errno));
        server.maxclients = 1024-32;
    } else {
        rlim_t oldlimit = limit.rlim_cur;

        /* Set the max number of files if the current limit is not enough
         * for our needs. */
        if (oldlimit < maxfiles) {
            rlim_t f;
            
            f = maxfiles;
            while(f > oldlimit) {
                limit.rlim_cur = f;
                limit.rlim_max = f;
                if (setrlimit(RLIMIT_NOFILE,&limit) != -1) break;
                f -= 128;
            }
            if (f < oldlimit) f = oldlimit;
            if (f != maxfiles) {
                server.maxclients = f-32;
                redisLog(REDIS_WARNING,"Unable to set the max number of files limit to %d (%s), setting the max clients configuration to %d.",
                    (int) maxfiles, strerror(errno), (int) server.maxclients);
            } else {
                redisLog(REDIS_NOTICE,"Max number of open files set to %d",
                    (int) maxfiles);
            }
        }
    }
}

void initServer() {
    int j;

    signal(SIGHUP, SIG_IGN);
    signal(SIGPIPE, SIG_IGN);
    setupSignalHandlers();

    if (server.syslog_enabled) {
        openlog(server.syslog_ident, LOG_PID | LOG_NDELAY | LOG_NOWAIT,
            server.syslog_facility);
    }

    server.current_client = NULL;
    server.clients = listCreate();
    server.clients_to_close = listCreate();
    server.slaves = listCreate();
    server.monitors = listCreate();
    server.unblocked_clients = listCreate();
    server.ready_keys = listCreate();

    createSharedObjects();
    adjustOpenFilesLimit();
    server.el = aeCreateEventLoop(server.maxclients+1024);
    server.db = zmalloc(sizeof(redisDb)*server.dbnum);

    if (server.port != 0 && (server.bindaddr == NULL || strcmp(server.bindaddr, "-") != 0)) {
        server.ipfd = anetTcpServer(server.neterr,server.port,server.bindaddr);
        if (server.ipfd == ANET_ERR) {
            redisLog(REDIS_WARNING, "Opening port %d: %s",
                server.port, server.neterr);
            exit(1);
        }
    }
    if (server.unixsocket != NULL) {
        unlink(server.unixsocket); /* don't care if this fails */
        server.sofd = anetUnixServer(server.neterr,server.unixsocket,server.unixsocketperm);
        if (server.sofd == ANET_ERR) {
            redisLog(REDIS_WARNING, "Opening socket: %s", server.neterr);
            exit(1);
        }
    }
    if (server.ipfd < 0 && server.sofd < 0) {
        redisLog(REDIS_WARNING, "Configured to not listen anywhere, exiting.");
        exit(1);
    }
    for (j = 0; j < server.dbnum; j++) {
        server.db[j].dict = dictCreate(&dbDictType,NULL);
        server.db[j].expires = dictCreate(&keyptrDictType,NULL);
        server.db[j].blocking_keys = dictCreate(&keylistDictType,NULL);
        server.db[j].ready_keys = dictCreate(&setDictType,NULL);
        server.db[j].watched_keys = dictCreate(&keylistDictType,NULL);
        server.db[j].dirty_keys = dictCreate(&dbDictType, NULL);
        server.db[j].flushing_keys = dictCreate(&dbDictType, NULL);
        server.db[j].nds_keys = dictCreate(&dbDictType, NULL);
        server.db[j].id = j;
        server.db[j].avg_ttl = 0;
    }
    server.pubsub_channels = dictCreate(&keylistDictType,NULL);
    server.pubsub_patterns = listCreate();
    listSetFreeMethod(server.pubsub_patterns,freePubsubPattern);
    listSetMatchMethod(server.pubsub_patterns,listMatchPubsubPattern);
    server.cronloops = 0;
    server.rdb_child_pid = -1;
    server.aof_child_pid = -1;
    server.nds_child_pid = -1;
    server.nds_preload_in_progress = 0;
    server.nds_preload_complete = 0;
    server.nds_snapshot_pending = 0;
    server.nds_snapshot_in_progress = 0;
    server.nds_bg_requestor = NULL;
    memset(&server.ndsdb, 0,sizeof(server.ndsdb));
    aofRewriteBufferReset();
    server.aof_buf = sdsempty();
    server.lastsave = time(NULL); /* At startup we consider the DB saved. */
    server.lastbgsave_try = 0;    /* At startup we never tried to BGSAVE. */
    server.rdb_save_time_last = -1;
    server.rdb_save_time_start = -1;
    server.dirty = 0;
    server.stat_nds_cache_hits = 0;
    server.stat_nds_cache_misses = 0;
    server.stat_nds_flush_success = 0;
    server.stat_nds_flush_failure = 0;
    server.stat_nds_usec = 0;
    server.stat_numcommands = 0;
    server.stat_numconnections = 0;
    server.stat_expiredkeys = 0;
    server.stat_evictedkeys = 0;
    server.stat_starttime = time(NULL);
    server.stat_keyspace_misses = 0;
    server.stat_keyspace_hits = 0;
    server.stat_peak_memory = 0;
    server.stat_fork_time = 0;
    server.stat_rejected_conn = 0;
    memset(server.ops_sec_samples,0,sizeof(server.ops_sec_samples));
    server.ops_sec_idx = 0;
    server.ops_sec_last_sample_time = mstime();
    server.ops_sec_last_sample_ops = 0;
    server.unixtime = time(NULL);
    server.mstime = mstime();
    server.lastbgsave_status = REDIS_OK;
    if(aeCreateTimeEvent(server.el, 1, serverCron, NULL, NULL) == AE_ERR) {
        redisPanic("create time event failed");
        exit(1);
    }
    if (server.ipfd > 0 && aeCreateFileEvent(server.el,server.ipfd,AE_READABLE,
        acceptTcpHandler,NULL) == AE_ERR) redisPanic("Unrecoverable error creating server.ipfd file event.");
    if (server.sofd > 0 && aeCreateFileEvent(server.el,server.sofd,AE_READABLE,
        acceptUnixHandler,NULL) == AE_ERR) redisPanic("Unrecoverable error creating server.sofd file event.");

    if (server.aof_state == REDIS_AOF_ON) {
        server.aof_fd = open(server.aof_filename,
                               O_WRONLY|O_APPEND|O_CREAT,0644);
        if (server.aof_fd == -1) {
            redisLog(REDIS_WARNING, "Can't open the append-only file: %s",
                strerror(errno));
            exit(1);
        }
    }

    /* 32 bit instances are limited to 4GB of address space, so if there is
     * no explicit limit in the user provided configuration we set a limit
     * at 3 GB using maxmemory with 'noeviction' policy'. This avoids
     * useless crashes of the Redis instance for out of memory. */
    if (server.arch_bits == 32 && server.maxmemory == 0) {
        redisLog(REDIS_WARNING,"Warning: 32 bit instance detected but no memory limit set. Setting 3 GB maxmemory limit with 'noeviction' policy now.");
        server.maxmemory = 3072LL*(1024*1024); /* 3 GB */
        server.maxmemory_policy = REDIS_MAXMEMORY_NO_EVICTION;
    }

    scriptingInit();
    slowlogInit();
    bioInit();
}

/* Populates the Redis Command Table starting from the hard coded list
 * we have on top of redis.c file. */
void populateCommandTable(void) {
    int j;
    int numcommands = sizeof(redisCommandTable)/sizeof(struct redisCommand);

    for (j = 0; j < numcommands; j++) {
        struct redisCommand *c = redisCommandTable+j;
        char *f = c->sflags;
        int retval1, retval2;

        while(*f != '\0') {
            switch(*f) {
            case 'w': c->flags |= REDIS_CMD_WRITE; break;
            case 'r': c->flags |= REDIS_CMD_READONLY; break;
            case 'm': c->flags |= REDIS_CMD_DENYOOM; break;
            case 'a': c->flags |= REDIS_CMD_ADMIN; break;
            case 'p': c->flags |= REDIS_CMD_PUBSUB; break;
            case 'f': c->flags |= REDIS_CMD_FORCE_REPLICATION; break;
            case 's': c->flags |= REDIS_CMD_NOSCRIPT; break;
            case 'R': c->flags |= REDIS_CMD_RANDOM; break;
            case 'S': c->flags |= REDIS_CMD_SORT_FOR_SCRIPT; break;
            case 'l': c->flags |= REDIS_CMD_LOADING; break;
            case 't': c->flags |= REDIS_CMD_STALE; break;
            case 'M': c->flags |= REDIS_CMD_SKIP_MONITOR; break;
            default: redisPanic("Unsupported command flag"); break;
            }
            f++;
        }

        retval1 = dictAdd(server.commands, sdsnew(c->name), c);
        /* Populate an additional dictionary that will be unaffected
         * by rename-command statements in redis.conf. */
        retval2 = dictAdd(server.orig_commands, sdsnew(c->name), c);
        redisAssert(retval1 == DICT_OK && retval2 == DICT_OK);
    }
}

void resetCommandTableStats(void) {
    int numcommands = sizeof(redisCommandTable)/sizeof(struct redisCommand);
    int j;

    for (j = 0; j < numcommands; j++) {
        struct redisCommand *c = redisCommandTable+j;

        c->microseconds = 0;
        c->calls = 0;
    }
}

/* ========================== Redis OP Array API ============================ */

void redisOpArrayInit(redisOpArray *oa) {
    oa->ops = NULL;
    oa->numops = 0;
}

int redisOpArrayAppend(redisOpArray *oa, struct redisCommand *cmd, int dbid,
                       robj **argv, int argc, int target)
{
    redisOp *op;

    oa->ops = zrealloc(oa->ops,sizeof(redisOp)*(oa->numops+1));
    op = oa->ops+oa->numops;
    op->cmd = cmd;
    op->dbid = dbid;
    op->argv = argv;
    op->argc = argc;
    op->target = target;
    oa->numops++;
    return oa->numops;
}

void redisOpArrayFree(redisOpArray *oa) {
    while(oa->numops) {
        int j;
        redisOp *op;

        oa->numops--;
        op = oa->ops+oa->numops;
        for (j = 0; j < op->argc; j++)
            decrRefCount(op->argv[j]);
        zfree(op->argv);
    }
    zfree(oa->ops);
}

/* ====================== Commands lookup and execution ===================== */

struct redisCommand *lookupCommand(sds name) {
    return dictFetchValue(server.commands, name);
}

struct redisCommand *lookupCommandByCString(char *s) {
    struct redisCommand *cmd;
    sds name = sdsnew(s);

    cmd = dictFetchValue(server.commands, name);
    sdsfree(name);
    return cmd;
}

/* Lookup the command in the current table, if not found also check in
 * the original table containing the original command names unaffected by
 * redis.conf rename-command statement.
 *
 * This is used by functions rewriting the argument vector such as
 * rewriteClientCommandVector() in order to set client->cmd pointer
 * correctly even if the command was renamed. */
struct redisCommand *lookupCommandOrOriginal(sds name) {
    struct redisCommand *cmd = dictFetchValue(server.commands, name);

    if (!cmd) cmd = dictFetchValue(server.orig_commands,name);
    return cmd;
}

/* Propagate the specified command (in the context of the specified database id)
 * to AOF and Slaves.
 *
 * flags are an xor between:
 * + REDIS_PROPAGATE_NONE (no propagation of command at all)
 * + REDIS_PROPAGATE_AOF (propagate into the AOF file if is enabled)
 * + REDIS_PROPAGATE_REPL (propagate into the replication link)
 */
void propagate(struct redisCommand *cmd, int dbid, robj **argv, int argc,
               int flags)
{
    if (server.aof_state != REDIS_AOF_OFF && flags & REDIS_PROPAGATE_AOF)
        feedAppendOnlyFile(cmd,dbid,argv,argc);
    if (flags & REDIS_PROPAGATE_REPL && listLength(server.slaves))
        replicationFeedSlaves(server.slaves,dbid,argv,argc);
}

/* Used inside commands to schedule the propagation of additional commands
 * after the current command is propagated to AOF / Replication. */
void alsoPropagate(struct redisCommand *cmd, int dbid, robj **argv, int argc,
                   int target)
{
    redisOpArrayAppend(&server.also_propagate,cmd,dbid,argv,argc,target);
}

/* Call() is the core of Redis execution of a command */
void call(redisClient *c, int flags) {
    long long dirty, start = ustime(), duration;

    /* Sent the command to clients in MONITOR mode, only if the commands are
     * not generated from reading an AOF. */
    if (listLength(server.monitors) &&
        !server.loading &&
        !(c->cmd->flags & REDIS_CMD_SKIP_MONITOR))
    {
        replicationFeedMonitors(c,server.monitors,c->db->id,c->argv,c->argc);
    }

    /* Call the command. */
    redisOpArrayInit(&server.also_propagate);
    dirty = server.dirty;
    c->cmd->proc(c);
    dirty = server.dirty-dirty;
    duration = ustime()-start;

    /* When EVAL is called loading the AOF we don't want commands called
     * from Lua to go into the slowlog or to populate statistics. */
    if (server.loading && c->flags & REDIS_LUA_CLIENT)
        flags &= ~(REDIS_CALL_SLOWLOG | REDIS_CALL_STATS);

    /* Log the command into the Slow log if needed, and populate the
     * per-command statistics that we show in INFO commandstats. */
    if (flags & REDIS_CALL_SLOWLOG && c->cmd->proc != execCommand)
        slowlogPushEntryIfNeeded(c->argv,c->argc,duration);
    if (flags & REDIS_CALL_STATS) {
        c->cmd->microseconds += duration;
        c->cmd->calls++;
    }

    /* Propagate the command into the AOF and replication link */
    if (flags & REDIS_CALL_PROPAGATE) {
        int flags = REDIS_PROPAGATE_NONE;

        if (c->cmd->flags & REDIS_CMD_FORCE_REPLICATION)
            flags |= REDIS_PROPAGATE_REPL;
        if (dirty)
            flags |= (REDIS_PROPAGATE_REPL | REDIS_PROPAGATE_AOF);
        if (flags != REDIS_PROPAGATE_NONE)
            propagate(c->cmd,c->db->id,c->argv,c->argc,flags);
    }

    /* Handle the alsoPropagate() API to handle commands that want to propagate
     * multiple separated commands. */
    if (server.also_propagate.numops) {
        int j;
        redisOp *rop;

        for (j = 0; j < server.also_propagate.numops; j++) {
            rop = &server.also_propagate.ops[j];
            propagate(rop->cmd, rop->dbid, rop->argv, rop->argc, rop->target);
        }
        redisOpArrayFree(&server.also_propagate);
    }
    server.stat_numcommands++;
}

/* If this function gets called we already read a whole
 * command, arguments are in the client argv/argc fields.
 * processCommand() execute the command or prepare the
 * server for a bulk read from the client.
 *
 * If 1 is returned the client is still alive and valid and
 * other operations can be performed by the caller. Otherwise
 * if 0 is returned the client was destroyed (i.e. after QUIT). */
int processCommand(redisClient *c) {
    /* The QUIT command is handled separately. Normal command procs will
     * go through checking for replication and QUIT will cause trouble
     * when FORCE_REPLICATION is enabled and would be implemented in
     * a regular command proc. */
    if (!strcasecmp(c->argv[0]->ptr,"quit")) {
        addReply(c,shared.ok);
        c->flags |= REDIS_CLOSE_AFTER_REPLY;
        return REDIS_ERR;
    }

    /* Now lookup the command and check ASAP about trivial error conditions
     * such as wrong arity, bad command name and so forth. */
    c->cmd = c->lastcmd = lookupCommand(c->argv[0]->ptr);
    if (!c->cmd) {
        flagTransaction(c);
        addReplyErrorFormat(c,"unknown command '%s'",
            (char*)c->argv[0]->ptr);
        return REDIS_OK;
    } else if ((c->cmd->arity > 0 && c->cmd->arity != c->argc) ||
               (c->argc < -c->cmd->arity)) {
        flagTransaction(c);
        addReplyErrorFormat(c,"wrong number of arguments for '%s' command",
            c->cmd->name);
        return REDIS_OK;
    }

    /* Check if the user is authenticated */
    if (server.requirepass && !c->authenticated && c->cmd->proc != authCommand)
    {
        flagTransaction(c);
        addReplyError(c,"operation not permitted");
        return REDIS_OK;
    }

    /* Handle the maxmemory directive.
     *
     * First we try to free some memory if possible (if there are volatile
     * keys in the dataset). If there are not the only thing we can do
     * is returning an error. */
    if (server.maxmemory) {
        int retval = freeMemoryIfNeeded();
        if ((c->cmd->flags & REDIS_CMD_DENYOOM) && retval == REDIS_ERR) {
            redisLog(REDIS_WARNING, "Command denied due to OOM");
            flagTransaction(c);
            addReply(c, shared.oomerr);
            return REDIS_OK;
        }
    }

    /* Don't accept write commands if there are problems persisting on disk. */
    if (server.stop_writes_on_bgsave_err &&
        server.saveparamslen > 0
        && server.lastbgsave_status == REDIS_ERR &&
        c->cmd->flags & REDIS_CMD_WRITE)
    {
        flagTransaction(c);
        addReply(c, shared.bgsaveerr);
        return REDIS_OK;
    }

    /* Don't accept write commands if this is a read only slave. But
     * accept write commands if this is our master. */
    if (server.masterhost && server.repl_slave_ro &&
        !(c->flags & REDIS_MASTER) &&
        c->cmd->flags & REDIS_CMD_WRITE)
    {
        addReply(c, shared.roslaveerr);
        return REDIS_OK;
    }

    /* Only allow SUBSCRIBE and UNSUBSCRIBE in the context of Pub/Sub */
    if ((dictSize(c->pubsub_channels) > 0 || listLength(c->pubsub_patterns) > 0)
        &&
        c->cmd->proc != subscribeCommand &&
        c->cmd->proc != unsubscribeCommand &&
        c->cmd->proc != psubscribeCommand &&
        c->cmd->proc != punsubscribeCommand) {
        addReplyError(c,"only (P)SUBSCRIBE / (P)UNSUBSCRIBE / QUIT allowed in this context");
        return REDIS_OK;
    }

    /* Only allow INFO and SLAVEOF when slave-serve-stale-data is no and
     * we are a slave with a broken link with master. */
    if (server.masterhost && server.repl_state != REDIS_REPL_CONNECTED &&
        server.repl_serve_stale_data == 0 &&
        !(c->cmd->flags & REDIS_CMD_STALE))
    {
        flagTransaction(c);
        addReply(c, shared.masterdownerr);
        return REDIS_OK;
    }

    /* Loading DB? Return an error if the command has not the
     * REDIS_CMD_LOADING flag. */
    if (server.loading && !(c->cmd->flags & REDIS_CMD_LOADING)) {
        addReply(c, shared.loadingerr);
        return REDIS_OK;
    }

    /* Lua script too slow? Only allow commands with REDIS_CMD_STALE flag. */
    if (server.lua_timedout &&
          c->cmd->proc != authCommand &&
        !(c->cmd->proc == shutdownCommand &&
          c->argc == 2 &&
          tolower(((char*)c->argv[1]->ptr)[0]) == 'n') &&
        !(c->cmd->proc == scriptCommand &&
          c->argc == 2 &&
          tolower(((char*)c->argv[1]->ptr)[0]) == 'k'))
    {
        flagTransaction(c);
        addReply(c, shared.slowscripterr);
        return REDIS_OK;
    }

    /* Exec the command */
    if (c->flags & REDIS_MULTI &&
        c->cmd->proc != execCommand && c->cmd->proc != discardCommand &&
        c->cmd->proc != multiCommand && c->cmd->proc != watchCommand)
    {
        queueMultiCommand(c);
        addReply(c,shared.queued);
    } else {
        call(c,REDIS_CALL_FULL);
        if (listLength(server.ready_keys))
            handleClientsBlockedOnLists();
    }
    return REDIS_OK;
}

/*================================== Shutdown =============================== */

int prepareForShutdown(int flags) {
    int save = flags & REDIS_SHUTDOWN_SAVE;
    int nosave = flags & REDIS_SHUTDOWN_NOSAVE;

    redisLog(REDIS_WARNING,"User requested shutdown...");
    /* Kill the saving child if there is a background saving in progress.
       We want to avoid race conditions, for instance our saving child may
       overwrite the synchronous saving did by SHUTDOWN. */
    if (server.rdb_child_pid != -1) {
        redisLog(REDIS_WARNING,"There is a child saving an .rdb. Killing it!");
        kill(server.rdb_child_pid,SIGUSR1);
        rdbRemoveTempFile(server.rdb_child_pid);
    }
    if (server.aof_state != REDIS_AOF_OFF) {
        /* Kill the AOF saving child as the AOF we already have may be longer
         * but contains the full dataset anyway. */
        if (server.aof_child_pid != -1) {
            redisLog(REDIS_WARNING,
                "There is a child rewriting the AOF. Killing it!");
            kill(server.aof_child_pid,SIGUSR1);
        }
        /* Append only file: fsync() the AOF and exit */
        redisLog(REDIS_NOTICE,"Calling fsync() on the AOF file.");
        aof_fsync(server.aof_fd);
    }
    if (server.nds) {
        redisLog(REDIS_NOTICE, "Flushing dirty keys to NDS before exiting.");
        flushDirtyKeys();
    } else {
        if ((server.saveparamslen > 0 && !nosave) || save) {
            redisLog(REDIS_NOTICE,"Saving the final RDB snapshot before exiting.");
            /* Snapshotting. Perform a SYNC SAVE and exit */
            if (rdbSave(server.rdb_filename) != REDIS_OK) {
                /* Ooops.. error saving! The best we can do is to continue
                 * operating. Note that if there was a background saving process,
                 * in the next cron() Redis will be notified that the background
                 * saving aborted, handling special stuff like slaves pending for
                 * synchronization... */
                redisLog(REDIS_WARNING,"Error trying to save the DB, can't exit.");
                return REDIS_ERR;
            }
        }
    }

    if (server.daemonize) {
        redisLog(REDIS_NOTICE,"Removing the pid file.");
        unlink(server.pidfile);
    }
    /* Close the listening sockets. Apparently this allows faster restarts. */
    if (server.ipfd != -1) close(server.ipfd);
    if (server.sofd != -1) close(server.sofd);
    if (server.unixsocket) {
        redisLog(REDIS_NOTICE,"Removing the unix socket file.");
        unlink(server.unixsocket); /* don't care if this fails */
    }

    redisLog(REDIS_WARNING,"Redis is now ready to exit, bye bye...");
    return REDIS_OK;
}

/*================================== Commands =============================== */

/* Return zero if strings are the same, non-zero if they are not.
 * The comparison is performed in a way that prevents an attacker to obtain
 * information about the nature of the strings just monitoring the execution
 * time of the function.
 *
 * Note that limiting the comparison length to strings up to 512 bytes we
 * can avoid leaking any information about the password length and any
 * possible branch misprediction related leak.
 */
int time_independent_strcmp(char *a, char *b) {
    char bufa[REDIS_AUTHPASS_MAX_LEN], bufb[REDIS_AUTHPASS_MAX_LEN];
    /* The above two strlen perform len(a) + len(b) operations where either
     * a or b are fixed (our password) length, and the difference is only
     * relative to the length of the user provided string, so no information
     * leak is possible in the following two lines of code. */
    int alen = strlen(a);
    int blen = strlen(b);
    int j;
    int diff = 0;

    /* We can't compare strings longer than our static buffers.
     * Note that this will never pass the first test in practical circumstances
     * so there is no info leak. */
    if (alen > sizeof(bufa) || blen > sizeof(bufb)) return 1;

    memset(bufa,0,sizeof(bufa));        /* Constant time. */
    memset(bufb,0,sizeof(bufb));        /* Constant time. */
    /* Again the time of the following two copies is proportional to
     * len(a) + len(b) so no info is leaked. */
    memcpy(bufa,a,alen);
    memcpy(bufb,b,blen);

    /* Always compare all the chars in the two buffers without
     * conditional expressions. */
    for (j = 0; j < sizeof(bufa); j++) {
        diff |= (bufa[j] ^ bufb[j]);
    }
    /* Length must be equal as well. */
    diff |= alen ^ blen;
    return diff; /* If zero strings are the same. */
}

void authCommand(redisClient *c) {
    if (!server.requirepass) {
        addReplyError(c,"Client sent AUTH, but no password is set");
    } else if (!time_independent_strcmp(c->argv[1]->ptr, server.requirepass)) {
      c->authenticated = 1;
      addReply(c,shared.ok);
    } else {
      c->authenticated = 0;
      addReplyError(c,"invalid password");
    }
}

void pingCommand(redisClient *c) {
    addReply(c,shared.pong);
}

void echoCommand(redisClient *c) {
    addReplyBulk(c,c->argv[1]);
}

void timeCommand(redisClient *c) {
    struct timeval tv;

    /* gettimeofday() can only fail if &tv is a bad address so we
     * don't check for errors. */
    gettimeofday(&tv,NULL);
    addReplyMultiBulkLen(c,2);
    addReplyBulkLongLong(c,tv.tv_sec);
    addReplyBulkLongLong(c,tv.tv_usec);
}

/* Convert an amount of bytes into a human readable string in the form
 * of 100B, 2G, 100M, 4K, and so forth. */
void bytesToHuman(char *s, unsigned long long n) {
    double d;

    if (n < 1024) {
        /* Bytes */
        sprintf(s,"%lluB",n);
        return;
    } else if (n < (1024*1024)) {
        d = (double)n/(1024);
        sprintf(s,"%.2fK",d);
    } else if (n < (1024LL*1024*1024)) {
        d = (double)n/(1024*1024);
        sprintf(s,"%.2fM",d);
    } else if (n < (1024LL*1024*1024*1024)) {
        d = (double)n/(1024LL*1024*1024);
        sprintf(s,"%.2fG",d);
    }
}

/* Create the string returned by the INFO command. This is decoupled
 * by the INFO command itself as we need to report the same information
 * on memory corruption problems. */
sds genRedisInfoString(char *section) {
    sds info = sdsempty();
    time_t uptime = server.unixtime-server.stat_starttime;
    int j, numcommands;
    struct rusage self_ru, c_ru;
    unsigned long lol, bib;
    int allsections = 0, defsections = 0;
    int sections = 0;

    if (section) {
        allsections = strcasecmp(section,"all") == 0;
        defsections = strcasecmp(section,"default") == 0;
    }

    getrusage(RUSAGE_SELF, &self_ru);
    getrusage(RUSAGE_CHILDREN, &c_ru);
    getClientsMaxBuffers(&lol,&bib);

    /* Server */
    if (allsections || defsections || !strcasecmp(section,"server")) {
        struct utsname name;
        char *mode;

        if (server.sentinel_mode) mode = "sentinel";
        else mode = "standalone";
    
        if (sections++) info = sdscat(info,"\r\n");
        uname(&name);
        info = sdscatprintf(info,
            "# Server\r\n"
            "redis_version:%s\r\n"
            "redis_git_sha1:%s\r\n"
            "redis_git_dirty:%d\r\n"
            "redis_mode:%s\r\n"
            "os:%s %s %s\r\n"
            "arch_bits:%d\r\n"
            "multiplexing_api:%s\r\n"
            "gcc_version:%d.%d.%d\r\n"
            "process_id:%ld\r\n"
            "run_id:%s\r\n"
            "tcp_port:%d\r\n"
            "uptime_in_seconds:%ld\r\n"
            "uptime_in_days:%ld\r\n"
            "hz:%d\r\n"
            "lru_clock:%ld\r\n",
            REDIS_VERSION,
            redisGitSHA1(),
            strtol(redisGitDirty(),NULL,10) > 0,
            mode,
            name.sysname, name.release, name.machine,
            server.arch_bits,
            aeGetApiName(),
#ifdef __GNUC__
            __GNUC__,__GNUC_MINOR__,__GNUC_PATCHLEVEL__,
#else
            0,0,0,
#endif
            (long) getpid(),
            server.runid,
            server.port,
            uptime,
            uptime/(3600*24),
            server.hz,
            (unsigned long) server.lruclock);
    }

    /* Clients */
    if (allsections || defsections || !strcasecmp(section,"clients")) {
        if (sections++) info = sdscat(info,"\r\n");
        info = sdscatprintf(info,
            "# Clients\r\n"
            "connected_clients:%lu\r\n"
            "client_longest_output_list:%lu\r\n"
            "client_biggest_input_buf:%lu\r\n"
            "blocked_clients:%d\r\n",
            listLength(server.clients)-listLength(server.slaves),
            lol, bib,
            server.bpop_blocked_clients);
    }

    /* Memory */
    if (allsections || defsections || !strcasecmp(section,"memory")) {
        char hmem[64];
        char peak_hmem[64];

        bytesToHuman(hmem,zmalloc_used_memory());
        bytesToHuman(peak_hmem,server.stat_peak_memory);
        if (sections++) info = sdscat(info,"\r\n");
        info = sdscatprintf(info,
            "# Memory\r\n"
            "used_memory:%zu\r\n"
            "used_memory_human:%s\r\n"
            "used_memory_rss:%zu\r\n"
            "used_memory_peak:%zu\r\n"
            "used_memory_peak_human:%s\r\n"
            "used_memory_lua:%lld\r\n"
            "mem_fragmentation_ratio:%.2f\r\n"
            "mem_allocator:%s\r\n",
            zmalloc_used_memory(),
            hmem,
            zmalloc_get_rss(),
            server.stat_peak_memory,
            peak_hmem,
            ((long long)lua_gc(server.lua,LUA_GCCOUNT,0))*1024LL,
            zmalloc_get_fragmentation_ratio(),
            ZMALLOC_LIB
            );
    }

    /* Persistence */
    if (allsections || defsections || !strcasecmp(section,"persistence")) {
        if (sections++) info = sdscat(info,"\r\n");
        info = sdscatprintf(info,
            "# Persistence\r\n"
            "loading:%d\r\n"
            "rdb_changes_since_last_save:%lld\r\n"
            "rdb_bgsave_in_progress:%d\r\n"
            "rdb_last_save_time:%ld\r\n"
            "rdb_last_bgsave_status:%s\r\n"
            "rdb_last_bgsave_time_sec:%ld\r\n"
            "rdb_current_bgsave_time_sec:%ld\r\n"
            "aof_enabled:%d\r\n"
            "aof_rewrite_in_progress:%d\r\n"
            "aof_rewrite_scheduled:%d\r\n"
            "aof_last_rewrite_time_sec:%ld\r\n"
            "aof_current_rewrite_time_sec:%ld\r\n"
            "aof_last_bgrewrite_status:%s\r\n",
            server.loading,
            server.dirty,
            server.rdb_child_pid != -1,
            server.lastsave,
            (server.lastbgsave_status == REDIS_OK) ? "ok" : "err",
            server.rdb_save_time_last,
            (server.rdb_child_pid == -1) ?
                -1 : time(NULL)-server.rdb_save_time_start,
            server.aof_state != REDIS_AOF_OFF,
            server.aof_child_pid != -1,
            server.aof_rewrite_scheduled,
            server.aof_rewrite_time_last,
            (server.aof_child_pid == -1) ?
                -1 : time(NULL)-server.aof_rewrite_time_start,
            (server.aof_lastbgrewrite_status == REDIS_OK) ? "ok" : "err");

        if (server.aof_state != REDIS_AOF_OFF) {
            info = sdscatprintf(info,
                "aof_current_size:%lld\r\n"
                "aof_base_size:%lld\r\n"
                "aof_pending_rewrite:%d\r\n"
                "aof_buffer_length:%zu\r\n"
                "aof_rewrite_buffer_length:%lu\r\n"
                "aof_pending_bio_fsync:%llu\r\n"
                "aof_delayed_fsync:%lu\r\n",
                (long long) server.aof_current_size,
                (long long) server.aof_rewrite_base_size,
                server.aof_rewrite_scheduled,
                sdslen(server.aof_buf),
                aofRewriteBufferSize(),
                bioPendingJobsOfType(REDIS_BIO_AOF_FSYNC),
                server.aof_delayed_fsync);
        }

        if (server.loading) {
            double perc;
            time_t eta, elapsed;
            off_t remaining_bytes = server.loading_total_bytes-
                                    server.loading_loaded_bytes;

            perc = ((double)server.loading_loaded_bytes /
                   server.loading_total_bytes) * 100;

            elapsed = server.unixtime-server.loading_start_time;
            if (elapsed == 0) {
                eta = 1; /* A fake 1 second figure if we don't have
                            enough info */
            } else {
                eta = (elapsed*remaining_bytes)/server.loading_loaded_bytes;
            }

            info = sdscatprintf(info,
                "loading_start_time:%ld\r\n"
                "loading_total_bytes:%llu\r\n"
                "loading_loaded_bytes:%llu\r\n"
                "loading_loaded_perc:%.2f\r\n"
                "loading_eta_seconds:%ld\r\n"
                ,(unsigned long) server.loading_start_time,
                (unsigned long long) server.loading_total_bytes,
                (unsigned long long) server.loading_loaded_bytes,
                perc,
                eta
            );
        }
    }

    /* Stats */
    if (allsections || defsections || !strcasecmp(section,"stats")) {
        if (sections++) info = sdscat(info,"\r\n");
        info = sdscatprintf(info,
            "# Stats\r\n"
            "total_connections_received:%lld\r\n"
            "total_commands_processed:%lld\r\n"
            "instantaneous_ops_per_sec:%lld\r\n"
            "rejected_connections:%lld\r\n"
            "expired_keys:%lld\r\n"
            "evicted_keys:%lld\r\n"
            "keyspace_hits:%lld\r\n"
            "keyspace_misses:%lld\r\n"
            "pubsub_channels:%ld\r\n"
            "pubsub_patterns:%lu\r\n"
            "latest_fork_usec:%lld\r\n",
            server.stat_numconnections,
            server.stat_numcommands,
            getOperationsPerSecond(),
            server.stat_rejected_conn,
            server.stat_expiredkeys,
            server.stat_evictedkeys,
            server.stat_keyspace_hits,
            server.stat_keyspace_misses,
            dictSize(server.pubsub_channels),
            listLength(server.pubsub_patterns),
            server.stat_fork_time);
    }

    /* Replication */
    if (allsections || defsections || !strcasecmp(section,"replication")) {
        if (sections++) info = sdscat(info,"\r\n");
        info = sdscatprintf(info,
            "# Replication\r\n"
            "role:%s\r\n",
            server.masterhost == NULL ? "master" : "slave");
        if (server.masterhost) {
            info = sdscatprintf(info,
                "master_host:%s\r\n"
                "master_port:%d\r\n"
                "master_link_status:%s\r\n"
                "master_last_io_seconds_ago:%d\r\n"
                "master_sync_in_progress:%d\r\n"
                ,server.masterhost,
                server.masterport,
                (server.repl_state == REDIS_REPL_CONNECTED) ?
                    "up" : "down",
                server.master ?
                ((int)(server.unixtime-server.master->lastinteraction)) : -1,
                server.repl_state == REDIS_REPL_TRANSFER
            );

            if (server.repl_state == REDIS_REPL_TRANSFER) {
                info = sdscatprintf(info,
                    "master_sync_left_bytes:%lld\r\n"
                    "master_sync_last_io_seconds_ago:%d\r\n"
                    , (long long)
                        (server.repl_transfer_size - server.repl_transfer_read),
                    (int)(server.unixtime-server.repl_transfer_lastio)
                );
            }

            if (server.repl_state != REDIS_REPL_CONNECTED) {
                info = sdscatprintf(info,
                    "master_link_down_since_seconds:%ld\r\n",
                    (long)server.unixtime-server.repl_down_since);
            }
            info = sdscatprintf(info,
                "slave_priority:%d\r\n"
                "slave_read_only:%d\r\n",
                server.slave_priority,
                server.repl_slave_ro);
        }
        info = sdscatprintf(info,
            "connected_slaves:%lu\r\n",
            listLength(server.slaves));
        if (listLength(server.slaves)) {
            int slaveid = 0;
            listNode *ln;
            listIter li;

            listRewind(server.slaves,&li);
            while((ln = listNext(&li))) {
                redisClient *slave = listNodeValue(ln);
                char *state = NULL;
                char ip[32];
                int port;

                if (anetPeerToString(slave->fd,ip,&port) == -1) continue;
                switch(slave->replstate) {
                case REDIS_REPL_WAIT_BGSAVE_START:
                case REDIS_REPL_WAIT_BGSAVE_END:
                    state = "wait_bgsave";
                    break;
                case REDIS_REPL_SEND_BULK:
                    state = "send_bulk";
                    break;
                case REDIS_REPL_ONLINE:
                    state = "online";
                    break;
                }
                if (state == NULL) continue;
                info = sdscatprintf(info,"slave%d:%s,%d,%s\r\n",
                    slaveid,ip,slave->slave_listening_port,state);
                slaveid++;
            }
        }
    }

    /* CPU */
    if (allsections || defsections || !strcasecmp(section,"cpu")) {
        if (sections++) info = sdscat(info,"\r\n");
        info = sdscatprintf(info,
        "# CPU\r\n"
        "used_cpu_sys:%.2f\r\n"
        "used_cpu_user:%.2f\r\n"
        "used_cpu_sys_children:%.2f\r\n"
        "used_cpu_user_children:%.2f\r\n",
        (float)self_ru.ru_stime.tv_sec+(float)self_ru.ru_stime.tv_usec/1000000,
        (float)self_ru.ru_utime.tv_sec+(float)self_ru.ru_utime.tv_usec/1000000,
        (float)c_ru.ru_stime.tv_sec+(float)c_ru.ru_stime.tv_usec/1000000,
        (float)c_ru.ru_utime.tv_sec+(float)c_ru.ru_utime.tv_usec/1000000);
    }

    /* cmdtime */
    if (allsections || !strcasecmp(section,"commandstats")) {
        if (sections++) info = sdscat(info,"\r\n");
        info = sdscatprintf(info, "# Commandstats\r\n");
        numcommands = sizeof(redisCommandTable)/sizeof(struct redisCommand);
        for (j = 0; j < numcommands; j++) {
            struct redisCommand *c = redisCommandTable+j;

            if (!c->calls) continue;
            info = sdscatprintf(info,
                "cmdstat_%s:calls=%lld,usec=%lld,usec_per_call=%.2f\r\n",
                c->name, c->calls, c->microseconds,
                (c->calls == 0) ? 0 : ((float)c->microseconds/c->calls));
        }
    }

    /* Key space */
    if (allsections || defsections || !strcasecmp(section,"keyspace")) {
        size_t ndskeys = 0;
        
        if (sections++) info = sdscat(info,"\r\n");
        info = sdscatprintf(info, "# Keyspace\r\n");
        for (j = 0; j < server.dbnum; j++) {
            long long keys, vkeys;

            keys = dictSize(server.db[j].dict);
            vkeys = dictSize(server.db[j].expires);
            if (server.nds) {
                ndskeys = keyCountNDS(server.db+j);
            }
            
            if (keys || vkeys || ndskeys) {
                char ndskeystr[1024] = "";
                
                if (server.nds) {
                    snprintf(ndskeystr, 1023, ",nds=%lu", ndskeys);
                }
                info = sdscatprintf(info,
                    "db%d:keys=%lld,expires=%lld,avg_ttl=%lld%s\r\n",
                    j, keys, vkeys, server.db[j].avg_ttl, ndskeystr);
            }
        }
    }
    
    /* NDS */
    if ((server.nds && (allsections || defsections)) || !strcasecmp(section,"nds")) {
        double hit_rate;
        
        if (server.stat_nds_cache_hits == 0 && server.stat_nds_cache_misses == 0) {
            hit_rate = -1;
        } else {
            hit_rate = 100.0 * (double)server.stat_nds_cache_hits /
                        (server.stat_nds_cache_hits + server.stat_nds_cache_misses);
        }
        
        if (sections++) info = sdscat(info,"\r\n");
        info = sdscatprintf(info,
            "# NDS\r\n"
            "nds_enabled:%i\r\n"
            "nds_preload:%i\r\n"
            "nds_keycache:%i\r\n"
            "nds_cache_hits:%llu\r\n"
            "nds_cache_misses:%llu\r\n"
            "nds_cache_hit_rate:%.02f%%\r\n"
            "nds_usec:%llu\r\n"
            "nds_dirty_keys:%llu\r\n"
            "nds_flushing_keys:%llu\r\n"
            "nds_flush_success:%llu\r\n"
            "nds_flush_failure:%llu\r\n"
            "nds_preload_in_progress:%i\r\n"
            "nds_preload_complete:%i\r\n"
            "nds_snapshot_pending:%i\r\n"
            "nds_snapshot_in_progress:%i\r\n"
            "nds_child_pid:%i\r\n",
            server.nds,
            server.nds_preload,
            server.nds_keycache,
            server.stat_nds_cache_hits,
            server.stat_nds_cache_misses,
            hit_rate,
            server.stat_nds_usec,
            dirtyKeyCount(),
            flushingKeyCount(),
            server.stat_nds_flush_success,
            server.stat_nds_flush_failure,
            server.nds_preload_in_progress,
            server.nds_preload_complete,
            server.nds_snapshot_pending,
            server.nds_snapshot_in_progress,
            server.nds_child_pid
        );
    }
    
    return info;
}

void infoCommand(redisClient *c) {
    char *section = c->argc == 2 ? c->argv[1]->ptr : "default";

    if (c->argc > 2) {
        addReply(c,shared.syntaxerr);
        return;
    }
    sds info = genRedisInfoString(section);
    addReplySds(c,sdscatprintf(sdsempty(),"$%lu\r\n",
        (unsigned long)sdslen(info)));
    addReplySds(c,info);
    addReply(c,shared.crlf);
}

void monitorCommand(redisClient *c) {
    /* ignore MONITOR if already slave or in monitor mode */
    if (c->flags & REDIS_SLAVE) return;

    c->flags |= (REDIS_SLAVE|REDIS_MONITOR);
    c->slaveseldb = 0;
    listAddNodeTail(server.monitors,c);
    addReply(c,shared.ok);
}

/* ============================ Maxmemory directive  ======================== */

/* This is an NDS-specific version of freeMemoryIfNeeded(), called *instead*
 * of that function when NDS has been enabled in the config file.  It does
 * things...  a little differently.
 *
 * I've pulled this out into a completely separate function because it does
 * a lot of things rather differently, and I'd prefer it that the differing
 * logic didn't make a mess of the original implementation and introduce
 * hideous and unpleasant bugs.
 */
int freeMemoryIfNeededNDS(void) {
    size_t mem_used;
    size_t mem_limit = server.nds_watermark > 0 
                         ? server.nds_watermark : server.maxmemory;
    int slaves = listLength(server.slaves);

    /* 0 == "no limit", so that's easy */
    if (server.maxmemory == 0 && server.nds_watermark == 0) return REDIS_OK;

    /* Remove the size of slaves output buffers and AOF buffer from the
     * count of used memory. */
    mem_used = zmalloc_used_memory();
    if (slaves) {
        listIter li;
        listNode *ln;

        listRewind(server.slaves,&li);
        while((ln = listNext(&li))) {
            redisClient *slave = listNodeValue(ln);
            unsigned long obuf_bytes = getClientOutputBufferMemoryUsage(slave);
            if (obuf_bytes > mem_used)
                mem_used = 0;
            else
                mem_used -= obuf_bytes;
        }
    }
    if (server.aof_state != REDIS_AOF_OFF) {
        mem_used -= sdslen(server.aof_buf);
        mem_used -= aofRewriteBufferSize();
    }

    /* Check if we are over any memory limits. */
    if (mem_used <= mem_limit) return REDIS_OK;

    if (server.maxmemory_policy == REDIS_MAXMEMORY_NO_EVICTION) {
        redisLog(REDIS_WARNING, "Reached max memory, but maxmemory-policy is noeviction");
        return REDIS_ERR; /* We need to free memory, but policy forbids. */
    }
    
    redisLog(REDIS_DEBUG, "freeMemoryIfNeeded running: %llu used, want to get down to %llu", mem_used, mem_limit);

    while (mem_used > mem_limit) {
        int j, k;
        long bestval = 0; /* just to prevent warning */
        long bestdb  = -1;
        sds bestkey = NULL;

        /* We need to clear some memory... if we're not already flushing
         * keys, now would be a very, very good time to do it.  */
        if (server.nds_child_pid == -1) {
            redisLog(REDIS_DEBUG, "Starting an NDS flush in freeMemoryIfNeeded");
            if (backgroundDirtyKeysFlush() == REDIS_ERR) {
                redisLog(REDIS_WARNING, "Failed to trigger background key flush in freeMemoryIfNeeded.  Urgh.");
                return REDIS_ERR;
            }
        } else {
            /* We need to do this frequently otherwise the list of
             * dirty/flushing keys will never be cleared, even when
             * they're actually flushed to disk */
            checkNDSChildComplete();
        }

        /* A random key from a random DB */
        if (server.maxmemory_policy == REDIS_MAXMEMORY_ALLKEYS_RANDOM ||
            server.maxmemory_policy == REDIS_MAXMEMORY_VOLATILE_RANDOM)
        {
            dict *dict;

            bestdb = rand() % server.dbnum;
            if (server.maxmemory_policy == REDIS_MAXMEMORY_ALLKEYS_RANDOM)
            {
                dict = server.db[bestdb].dict;
            } else {
                dict = server.db[bestdb].expires;
            }
            if (dictSize(dict) == 0) {
                redisLog(REDIS_DEBUG, "Database %i is empty while trying to find a random key to evict", bestdb);
                bestdb = -1;
            } else {
                struct dictEntry *de = dictGetRandomKey(dict);
                bestkey = dictGetKey(de);
            }
        } else {
            for (j = 0; j < server.dbnum; j++) {
                struct dictEntry *de;
                redisDb *db = server.db+j;
                dict *dict;

                if (server.maxmemory_policy == REDIS_MAXMEMORY_ALLKEYS_LRU ||
                    server.maxmemory_policy == REDIS_MAXMEMORY_ALLKEYS_RANDOM)
                {
                    dict = server.db[j].dict;
                } else {
                    dict = server.db[j].expires;
                }
                if (dictSize(dict) == 0) continue;

                /* volatile-lru and allkeys-lru policy */
                if (server.maxmemory_policy == REDIS_MAXMEMORY_ALLKEYS_LRU ||
                    server.maxmemory_policy == REDIS_MAXMEMORY_VOLATILE_LRU)
                {
                    for (k = 0; k < server.maxmemory_samples; k++) {
                        sds thiskey;
                        long thisval;
                        robj *o;

                        de = dictGetRandomKey(dict);
                        thiskey = dictGetKey(de);
                        /* When policy is volatile-lru we need an additional lookup
                         * to locate the real key, as dict is set to db->expires. */
                        if (server.maxmemory_policy == REDIS_MAXMEMORY_VOLATILE_LRU)
                            de = dictFind(db->dict, thiskey);
                        o = dictGetVal(de);
                        thisval = estimateObjectIdleTime(o);

                        /* Higher idle time is better candidate for deletion */
                        if (bestkey == NULL || thisval > bestval) {
                            bestkey = thiskey;
                            bestval = thisval;
                            bestdb  = j;
                        }
                    }
                }

                /* volatile-ttl */
                else if (server.maxmemory_policy == REDIS_MAXMEMORY_VOLATILE_TTL) {
                    for (k = 0; k < server.maxmemory_samples; k++) {
                        sds thiskey;
                        long thisval;

                        de = dictGetRandomKey(dict);
                        thiskey = dictGetKey(de);
                        thisval = (long) dictGetVal(de);

                        /* Expire sooner (minor expire unix timestamp) is better
                         * candidate for deletion */
                        if (bestkey == NULL || thisval < bestval) {
                            bestkey = thiskey;
                            bestval = thisval;
                            bestdb  = j;
                        }
                    }
                }
            }
        }
            
        if (!bestkey || isDirtyKey(&server.db[bestdb], bestkey)) {
            redisLog(REDIS_DEBUG, "Didn't find a clean key to nuke; finding first available key");
            /* Our plan to quickly find a key to discard has failed; now we're getting
             * desperate.  Let's just find the first key that isn't dirty, throw that
             * out, and get on with our day. */
            for (j = 0; j < server.dbnum; j++) {
                dictEntry *de;
                dictIterator *di;
                dict *dict;

                if (server.maxmemory_policy == REDIS_MAXMEMORY_ALLKEYS_LRU ||
                    server.maxmemory_policy == REDIS_MAXMEMORY_ALLKEYS_RANDOM)
                {
                    dict = server.db[j].dict;
                } else {
                    dict = server.db[j].expires;
                }

                redisLog(REDIS_DEBUG, "DB %i has %llu keys", j, dictSize(dict));
                if (dictSize(dict) == 0) continue;
                
                di = dictGetSafeIterator(dict);
                while ((!bestkey || isDirtyKey(&server.db[j], bestkey)) && (de = dictNext(di)) != NULL) {
                    bestkey = dictGetKey(de);
                }
                dictReleaseIterator(di);

                /* After all that, do we have a clean key to discard? */
                if (bestkey && !isDirtyKey(&server.db[j], bestkey)) {
                    /* Well, that's a relief */
                    redisLog(REDIS_DEBUG, "Phew, found clean key %s in DB %i to nuke", bestkey, j);
                    bestdb = j;
                    break;
                }
            }
            
            if (bestkey && isDirtyKey(&server.db[bestdb], bestkey)) {
                /* WTF?  *Everything's* dirty?  Well, I guess we're screwed. */
                redisLog(REDIS_DEBUG, "No clean keys to nuke");
                bestkey = NULL;
            }
        }
            
        /* Finally remove the selected key, if we have one. */
        if (bestkey) {
            long long delta;
            struct redisDb *db = &server.db[bestdb];

            robj *keyobj = createStringObject(bestkey,sdslen(bestkey));
            propagateExpire(db,keyobj);
            decrRefCount(keyobj);
            /* We compute the amount of memory freed by dbDelete() alone.
             * It is possible that actually the memory needed to propagate
             * the DEL in AOF and replication link is greater than the one
             * we are freeing removing the key, but we can't account for
             * that otherwise we would never exit the loop.
             *
             * AOF and Output buffer memory will be freed eventually so
             * we only care about memory used by the key space. */
            delta = (long long) zmalloc_used_memory();

            /* dbDelete nukes the key from NDS, which is quite particularly
             * not what we want.  So we do it by hand. */
            if (dictSize(db->expires) > 0) dictDelete(db->expires,bestkey);
            dictDelete(db->dict,bestkey);

            delta -= (long long) zmalloc_used_memory();
            redisLog(REDIS_DEBUG, "freeMemoryIfNeeded: Nuked %s, freed %llu bytes", bestkey, delta);
            mem_used -= delta;
            server.stat_evictedkeys++;

            /* When the memory to free starts to be big enough, we may
             * start spending so much time here that is impossible to
             * deliver data to the slaves fast enough, so we force the
             * transmission here inside the loop. */
            if (slaves) flushSlavesOutputBuffers();
        } else {
            if (mem_used > server.maxmemory) {
                redisLog(REDIS_WARNING, "No keys suitable for eviction");
                return REDIS_ERR; /* nothing to free... */
            } else {
                /* We ran out of keys to free, but we're not over maxmemory,
                 * so we'll just return OK, and hope a flush completes so we
                 * can free more memory later.  */
                redisLog(REDIS_NOTICE, "Didn't get down to NDS watermark; hope that's OK");
                return REDIS_OK;
            }
        }
    }
    return REDIS_OK;
}

/* This function gets called when 'maxmemory' is set on the config file to limit
 * the max memory used by the server, before processing a command.
 *
 * The goal of the function is to free enough memory to keep Redis under the
 * configured memory limit.
 *
 * The function starts calculating how many bytes should be freed to keep
 * Redis under the limit, and enters a loop selecting the best keys to
 * evict accordingly to the configured policy.
 *
 * If all the bytes needed to return back under the limit were freed the
 * function returns REDIS_OK, otherwise REDIS_ERR is returned, and the caller
 * should block the execution of commands that will result in more memory
 * used by the server.
 */
<<<<<<< HEAD
int freeMemoryIfNeeded() {
    size_t mem_used;
    size_t mem_limit = server.nds && server.nds_watermark > 0 
                        ? server.nds_watermark : server.maxmemory;
    int slaves = listLength(server.slaves);

    /* 0 == "no limit", so that's easy */
    if (server.maxmemory == 0 && server.nds && server.nds_watermark == 0) return REDIS_OK;
=======
int freeMemoryIfNeeded(void) {
    size_t mem_used, mem_tofree, mem_freed;
    int slaves = listLength(server.slaves);

    if (server.nds) {
        return freeMemoryIfNeededNDS();
    }
>>>>>>> ab41e009

    /* Remove the size of slaves output buffers and AOF buffer from the
     * count of used memory. */
    mem_used = zmalloc_used_memory();
    if (slaves) {
        listIter li;
        listNode *ln;

        listRewind(server.slaves,&li);
        while((ln = listNext(&li))) {
            redisClient *slave = listNodeValue(ln);
            unsigned long obuf_bytes = getClientOutputBufferMemoryUsage(slave);
            if (obuf_bytes > mem_used)
                mem_used = 0;
            else
                mem_used -= obuf_bytes;
        }
    }
    if (server.aof_state != REDIS_AOF_OFF) {
        mem_used -= sdslen(server.aof_buf);
        mem_used -= aofRewriteBufferSize();
    }

    /* Check if we are over any memory limits. */
    if (mem_used <= mem_limit) return REDIS_OK;

    if (server.maxmemory_policy == REDIS_MAXMEMORY_NO_EVICTION)
        return REDIS_ERR; /* We need to free memory, but policy forbids. */
<<<<<<< HEAD
    }
    
    redisLog(REDIS_DEBUG, "freeMemoryIfNeeded running: %llu used, want to get down to %llu", mem_used, mem_limit);

    while (mem_used > mem_limit) {
        int j, k;
        long bestval = 0; /* just to prevent warning */
        long bestdb  = -1;
        sds bestkey = NULL;

        if (server.nds) {
            /* We need to clear some memory... if we're not already flushing
             * keys, now would be a very, very good time to do it.  */
            if (server.nds_child_pid == -1) {
                redisLog(REDIS_DEBUG, "Starting an NDS flush in freeMemoryIfNeeded");
                if (backgroundDirtyKeysFlush() == REDIS_ERR) {
                    redisLog(REDIS_WARNING, "Failed to trigger background key flush in freeMemoryIfNeeded.  Urgh.");
                    return REDIS_ERR;
                }
            } else {
                /* We need to do this frequently otherwise the list of
                 * dirty/flushing keys will never be cleared, even when
                 * they're actually flushed to disk */
                checkNDSChildComplete();
            }
        }

        /* A random key from a random DB */
        if (server.maxmemory_policy == REDIS_MAXMEMORY_ALLKEYS_RANDOM ||
            server.maxmemory_policy == REDIS_MAXMEMORY_VOLATILE_RANDOM)
        {
=======

    /* Compute how much memory we need to free. */
    mem_tofree = mem_used - server.maxmemory;
    mem_freed = 0;
    while (mem_freed < mem_tofree) {
        int j, k, keys_freed = 0;

        for (j = 0; j < server.dbnum; j++) {
            long bestval = 0; /* just to prevent warning */
            sds bestkey = NULL;
            struct dictEntry *de;
            redisDb *db = server.db+j;
>>>>>>> ab41e009
            dict *dict;

            bestdb = rand() % server.dbnum;
            if (server.maxmemory_policy == REDIS_MAXMEMORY_ALLKEYS_RANDOM)
            {
                dict = server.db[bestdb].dict;
            } else {
                dict = server.db[bestdb].expires;
            }
            if (dictSize(dict) == 0) {
                redisLog(REDIS_DEBUG, "Database %i is empty while trying to find a random key to evict", bestdb);
                bestdb = -1;
            } else {
                struct dictEntry *de = dictGetRandomKey(dict);
                bestkey = dictGetKey(de);
            }
        } else {
            for (j = 0; j < server.dbnum; j++) {
                struct dictEntry *de;
                redisDb *db = server.db+j;
                dict *dict;

                if (server.maxmemory_policy == REDIS_MAXMEMORY_ALLKEYS_LRU ||
                    server.maxmemory_policy == REDIS_MAXMEMORY_ALLKEYS_RANDOM)
                {
                    dict = server.db[j].dict;
                } else {
                    dict = server.db[j].expires;
                }
                if (dictSize(dict) == 0) continue;

                /* volatile-lru and allkeys-lru policy */
                if (server.maxmemory_policy == REDIS_MAXMEMORY_ALLKEYS_LRU ||
                    server.maxmemory_policy == REDIS_MAXMEMORY_VOLATILE_LRU)
                {
                    for (k = 0; k < server.maxmemory_samples; k++) {
                        sds thiskey;
                        long thisval;
                        robj *o;

                        de = dictGetRandomKey(dict);
                        thiskey = dictGetKey(de);
                        /* When policy is volatile-lru we need an additional lookup
                         * to locate the real key, as dict is set to db->expires. */
                        if (server.maxmemory_policy == REDIS_MAXMEMORY_VOLATILE_LRU)
                            de = dictFind(db->dict, thiskey);
                        o = dictGetVal(de);
                        thisval = estimateObjectIdleTime(o);

                        /* Higher idle time is better candidate for deletion */
                        if (bestkey == NULL || thisval > bestval) {
                            bestkey = thiskey;
                            bestval = thisval;
                            bestdb  = j;
                        }
                    }
                }

                /* volatile-ttl */
                else if (server.maxmemory_policy == REDIS_MAXMEMORY_VOLATILE_TTL) {
                    for (k = 0; k < server.maxmemory_samples; k++) {
                        sds thiskey;
                        long thisval;

                        de = dictGetRandomKey(dict);
                        thiskey = dictGetKey(de);
                        thisval = (long) dictGetVal(de);

                        /* Expire sooner (minor expire unix timestamp) is better
                         * candidate for deletion */
                        if (bestkey == NULL || thisval < bestval) {
                            bestkey = thiskey;
                            bestval = thisval;
                            bestdb  = j;
                        }
                    }
                }
            }
        }
            
        if (!bestkey || isDirtyKey(&server.db[bestdb], bestkey)) {
            redisLog(REDIS_DEBUG, "Didn't find a clean key to nuke; finding first available key");
            /* Our plan to quickly find a key to discard has failed; now we're getting
             * desperate.  Let's just find the first key that isn't dirty, throw that
             * out, and get on with our day. */
            for (j = 0; j < server.dbnum; j++) {
                dictEntry *de;
                dictIterator *di;
                dict *dict;

<<<<<<< HEAD
                if (server.maxmemory_policy == REDIS_MAXMEMORY_ALLKEYS_LRU ||
                    server.maxmemory_policy == REDIS_MAXMEMORY_ALLKEYS_RANDOM)
                {
                    dict = server.db[j].dict;
                } else {
                    dict = server.db[j].expires;
                }

                redisLog(REDIS_DEBUG, "DB %i has %llu keys", j, dictSize(dict));
                if (dictSize(dict) == 0) continue;
                
                di = dictGetSafeIterator(dict);
                while ((!bestkey || isDirtyKey(&server.db[j], bestkey)) && (de = dictNext(di)) != NULL) {
                    bestkey = dictGetKey(de);
                }
                dictReleaseIterator(di);

                /* After all that, do we have a clean key to discard? */
                if (bestkey && !isDirtyKey(&server.db[j], bestkey)) {
                    /* Well, that's a relief */
                    redisLog(REDIS_DEBUG, "Phew, found clean key %s in DB %i to nuke", bestkey, j);
                    bestdb = j;
                    break;
                }
            }
            
            if (bestkey && isDirtyKey(&server.db[bestdb], bestkey)) {
                /* WTF?  *Everything's* dirty?  Well, I guess we're screwed. */
                redisLog(REDIS_DEBUG, "No clean keys to nuke");
                bestkey = NULL;
            }
        }
            
        /* Finally remove the selected key, if we have one. */
        if (bestkey) {
            long long delta;
            struct redisDb *db = &server.db[bestdb];

            robj *keyobj = createStringObject(bestkey,sdslen(bestkey));
            propagateExpire(db,keyobj);
            decrRefCount(keyobj);
            /* We compute the amount of memory freed by dbDelete() alone.
             * It is possible that actually the memory needed to propagate
             * the DEL in AOF and replication link is greater than the one
             * we are freeing removing the key, but we can't account for
             * that otherwise we would never exit the loop.
             *
             * AOF and Output buffer memory will be freed eventually so
             * we only care about memory used by the key space. */
            delta = (long long) zmalloc_used_memory();

            /* dbDelete nukes the key from NDS, which is quite particularly
             * not what we want.  So we do it by hand. */
            if (dictSize(db->expires) > 0) dictDelete(db->expires,bestkey);
            dictDelete(db->dict,bestkey);

            delta -= (long long) zmalloc_used_memory();
            redisLog(REDIS_DEBUG, "freeMemoryIfNeeded: Nuked %s, freed %llu bytes", bestkey, delta);
            mem_used -= delta;
            server.stat_evictedkeys++;

            /* When the memory to free starts to be big enough, we may
             * start spending so much time here that is impossible to
             * deliver data to the slaves fast enough, so we force the
             * transmission here inside the loop. */
            if (slaves) flushSlavesOutputBuffers();
        } else {
            if (mem_used > server.maxmemory) {
                redisLog(REDIS_WARNING, "No keys suitable for eviction");
                return REDIS_ERR; /* nothing to free... */
            } else {
                /* We ran out of keys to free, but we're not over maxmemory,
                 * so we'll just return OK, and hope a flush completes so we
                 * can free more memory later.  */
                redisLog(REDIS_NOTICE, "Didn't get down to NDS watermark; hope that's OK");
                return REDIS_OK;
            }
        }
=======
            /* Finally remove the selected key. */
            if (bestkey) {
                long long delta;

                robj *keyobj = createStringObject(bestkey,sdslen(bestkey));
                propagateExpire(db,keyobj);
                /* We compute the amount of memory freed by dbDelete() alone.
                 * It is possible that actually the memory needed to propagate
                 * the DEL in AOF and replication link is greater than the one
                 * we are freeing removing the key, but we can't account for
                 * that otherwise we would never exit the loop.
                 *
                 * AOF and Output buffer memory will be freed eventually so
                 * we only care about memory used by the key space. */
                delta = (long long) zmalloc_used_memory();
                dbDelete(db,keyobj);
                delta -= (long long) zmalloc_used_memory();
                mem_freed += delta;
                server.stat_evictedkeys++;
                decrRefCount(keyobj);
                keys_freed++;

                /* When the memory to free starts to be big enough, we may
                 * start spending so much time here that is impossible to
                 * deliver data to the slaves fast enough, so we force the
                 * transmission here inside the loop. */
                if (slaves) flushSlavesOutputBuffers();
            }
        }
        if (!keys_freed) return REDIS_ERR; /* nothing to free... */
>>>>>>> ab41e009
    }
    return REDIS_OK;
}


/* =================================== Main! ================================ */

#ifdef __linux__
int linuxOvercommitMemoryValue(void) {
    FILE *fp = fopen("/proc/sys/vm/overcommit_memory","r");
    char buf[64];

    if (!fp) return -1;
    if (fgets(buf,64,fp) == NULL) {
        fclose(fp);
        return -1;
    }
    fclose(fp);

    return atoi(buf);
}

void linuxOvercommitMemoryWarning(void) {
    if (linuxOvercommitMemoryValue() == 0) {
        redisLog(REDIS_WARNING,"WARNING overcommit_memory is set to 0! Background save may fail under low memory condition. To fix this issue add 'vm.overcommit_memory = 1' to /etc/sysctl.conf and then reboot or run the command 'sysctl vm.overcommit_memory=1' for this to take effect.");
    }
}
#endif /* __linux__ */

void createPidFile(void) {
    /* Try to write the pid file in a best-effort way. */
    FILE *fp = fopen(server.pidfile,"w");
    if (fp) {
        fprintf(fp,"%d\n",(int)getpid());
        fclose(fp);
    }
}

void daemonize(void) {
    int fd;

    if (fork() != 0) exit(0); /* parent exits */
    setsid(); /* create a new session */

    /* Every output goes to /dev/null. If Redis is daemonized but
     * the 'logfile' is set to 'stdout' in the configuration file
     * it will not log at all. */
    if ((fd = open("/dev/null", O_RDWR, 0)) != -1) {
        dup2(fd, STDIN_FILENO);
        dup2(fd, STDOUT_FILENO);
        dup2(fd, STDERR_FILENO);
        if (fd > STDERR_FILENO) close(fd);
    }
}

void version() {
    printf("Redis server v=%s sha=%s:%d malloc=%s bits=%d\n",
        REDIS_VERSION,
        redisGitSHA1(),
        atoi(redisGitDirty()) > 0,
        ZMALLOC_LIB,
        sizeof(long) == 4 ? 32 : 64);
    exit(0);
}

void usage() {
    fprintf(stderr,"Usage: ./redis-server [/path/to/redis.conf] [options]\n");
    fprintf(stderr,"       ./redis-server - (read config from stdin)\n");
    fprintf(stderr,"       ./redis-server -v or --version\n");
    fprintf(stderr,"       ./redis-server -h or --help\n");
    fprintf(stderr,"       ./redis-server --test-memory <megabytes>\n\n");
    fprintf(stderr,"Examples:\n");
    fprintf(stderr,"       ./redis-server (run the server with default conf)\n");
    fprintf(stderr,"       ./redis-server /etc/redis/6379.conf\n");
    fprintf(stderr,"       ./redis-server --port 7777\n");
    fprintf(stderr,"       ./redis-server --port 7777 --slaveof 127.0.0.1 8888\n");
    fprintf(stderr,"       ./redis-server /etc/myredis.conf --loglevel verbose\n\n");
    fprintf(stderr,"Sentinel mode:\n");
    fprintf(stderr,"       ./redis-server /etc/sentinel.conf --sentinel\n");
    exit(1);
}

void redisAsciiArt(void) {
#include "asciilogo.h"
    char *buf = zmalloc(1024*16);
    char *mode = "stand alone";

    if (server.sentinel_mode) mode = "sentinel";

    snprintf(buf,1024*16,ascii_logo,
        REDIS_VERSION,
        redisGitSHA1(),
        strtol(redisGitDirty(),NULL,10) > 0,
        (sizeof(long) == 8) ? "64" : "32",
        mode, server.port,
        (long) getpid()
    );
    redisLogRaw(REDIS_NOTICE|REDIS_LOG_RAW,buf);
    zfree(buf);
}

static void sigtermHandler(int sig) {
    REDIS_NOTUSED(sig);

    redisLogFromHandler(REDIS_WARNING,"Received SIGTERM, scheduling shutdown...");
    server.shutdown_asap = 1;
}

void setupSignalHandlers(void) {
    struct sigaction act;

    /* When the SA_SIGINFO flag is set in sa_flags then sa_sigaction is used.
     * Otherwise, sa_handler is used. */
    sigemptyset(&act.sa_mask);
    act.sa_flags = 0;
    act.sa_handler = sigtermHandler;
    sigaction(SIGTERM, &act, NULL);

#ifdef HAVE_BACKTRACE
    sigemptyset(&act.sa_mask);
    act.sa_flags = SA_NODEFER | SA_RESETHAND | SA_SIGINFO;
    act.sa_sigaction = sigsegvHandler;
    sigaction(SIGSEGV, &act, NULL);
    sigaction(SIGBUS, &act, NULL);
    sigaction(SIGFPE, &act, NULL);
    sigaction(SIGILL, &act, NULL);
#endif
    return;
}

void memtest(size_t megabytes, int passes);

/* Returns 1 if there is --sentinel among the arguments or if
 * argv[0] is exactly "redis-sentinel". */
int checkForSentinelMode(int argc, char **argv) {
    int j;

    if (strstr(argv[0],"redis-sentinel") != NULL) return 1;
    for (j = 1; j < argc; j++)
        if (!strcmp(argv[j],"--sentinel")) return 1;
    return 0;
}

/* Function called at startup to load RDB or AOF file in memory. */
void loadDataFromDisk(void) {
    if (server.nds) {
        redisLog(REDIS_NOTICE, "Using data from NDS");
        if (server.nds_preload) {
            redisLog(REDIS_NOTICE, "Preloading all NDS data");
            preloadNDS();
        }
        if (server.nds_keycache) {
            redisLog(REDIS_NOTICE, "Caching all NDS keys in memory");
            loadNDSKeycache();
        }
    } else {
        long long start = ustime();
        if (server.aof_state == REDIS_AOF_ON) {
            if (loadAppendOnlyFile(server.aof_filename) == REDIS_OK)
                redisLog(REDIS_NOTICE,"DB loaded from append only file: %.3f seconds",(float)(ustime()-start)/1000000);
        } else {
            if (rdbLoad(server.rdb_filename) == REDIS_OK) {
                redisLog(REDIS_NOTICE,"DB loaded from disk: %.3f seconds",
                    (float)(ustime()-start)/1000000);
            } else if (errno != ENOENT) {
                redisLog(REDIS_WARNING,"Fatal error loading the DB: %s. Exiting.",strerror(errno));
                exit(1);
            }
        }
    }
}

void redisOutOfMemoryHandler(size_t allocation_size) {
    redisLog(REDIS_WARNING,"Out Of Memory allocating %zu bytes!",
        allocation_size);
    redisPanic("Redis aborting for OUT OF MEMORY");
}

int main(int argc, char **argv) {
    struct timeval tv;

    /* We need to initialize our libraries, and the server configuration. */
    zmalloc_enable_thread_safeness();
    zmalloc_set_oom_handler(redisOutOfMemoryHandler);
    srand(time(NULL)^getpid());
    gettimeofday(&tv,NULL);
    dictSetHashFunctionSeed(tv.tv_sec^tv.tv_usec^getpid());
    server.sentinel_mode = checkForSentinelMode(argc,argv);
    initServerConfig();

    /* We need to init sentinel right now as parsing the configuration file
     * in sentinel mode will have the effect of populating the sentinel
     * data structures with master nodes to monitor. */
    if (server.sentinel_mode) {
        initSentinelConfig();
        initSentinel();
    }

    if (argc >= 2) {
        int j = 1; /* First option to parse in argv[] */
        sds options = sdsempty();
        char *configfile = NULL;

        /* Handle special options --help and --version */
        if (strcmp(argv[1], "-v") == 0 ||
            strcmp(argv[1], "--version") == 0) version();
        if (strcmp(argv[1], "--help") == 0 ||
            strcmp(argv[1], "-h") == 0) usage();
        if (strcmp(argv[1], "--test-memory") == 0) {
            if (argc == 3) {
                memtest(atoi(argv[2]),50);
                exit(0);
            } else {
                fprintf(stderr,"Please specify the amount of memory to test in megabytes.\n");
                fprintf(stderr,"Example: ./redis-server --test-memory 4096\n\n");
                exit(1);
            }
        }

        /* First argument is the config file name? */
        if (argv[j][0] != '-' || argv[j][1] != '-')
            configfile = argv[j++];
        /* All the other options are parsed and conceptually appended to the
         * configuration file. For instance --port 6380 will generate the
         * string "port 6380\n" to be parsed after the actual file name
         * is parsed, if any. */
        while(j != argc) {
            if (argv[j][0] == '-' && argv[j][1] == '-') {
                /* Option name */
                if (sdslen(options)) options = sdscat(options,"\n");
                options = sdscat(options,argv[j]+2);
                options = sdscat(options," ");
            } else {
                /* Option argument */
                options = sdscatrepr(options,argv[j],strlen(argv[j]));
                options = sdscat(options," ");
            }
            j++;
        }
        resetServerSaveParams();
        loadServerConfig(configfile,options);
        sdsfree(options);
    } else {
        redisLog(REDIS_WARNING, "Warning: no config file specified, using the default config. In order to specify a config file use %s /path/to/%s.conf", argv[0], server.sentinel_mode ? "sentinel" : "redis");
    }
    if (server.daemonize) daemonize();
    initServer();
    if (server.daemonize) createPidFile();
    redisAsciiArt();

    if (!server.sentinel_mode) {
        /* Things only needed when not running in Sentinel mode. */
        redisLog(REDIS_WARNING,"Server started, Redis version " REDIS_VERSION);
    #ifdef __linux__
        linuxOvercommitMemoryWarning();
    #endif
        loadDataFromDisk();
        if (server.ipfd > 0)
            redisLog(REDIS_NOTICE,"The server is now ready to accept connections on port %d", server.port);
        if (server.sofd > 0)
            redisLog(REDIS_NOTICE,"The server is now ready to accept connections at %s", server.unixsocket);
    }

    /* Warning the user about suspicious maxmemory setting. */
    if (server.maxmemory > 0 && server.maxmemory < 1024*1024) {
        redisLog(REDIS_WARNING,"WARNING: You specified a maxmemory value that is less than 1MB (current value is %llu bytes). Are you sure this is what you really want?", server.maxmemory);
    }

    aeSetBeforeSleepProc(server.el,beforeSleep);
    aeMain(server.el);
    aeDeleteEventLoop(server.el);
    return 0;
}

/* The End */<|MERGE_RESOLUTION|>--- conflicted
+++ resolved
@@ -2758,24 +2758,9 @@
  * should block the execution of commands that will result in more memory
  * used by the server.
  */
-<<<<<<< HEAD
-int freeMemoryIfNeeded() {
-    size_t mem_used;
-    size_t mem_limit = server.nds && server.nds_watermark > 0 
-                        ? server.nds_watermark : server.maxmemory;
-    int slaves = listLength(server.slaves);
-
-    /* 0 == "no limit", so that's easy */
-    if (server.maxmemory == 0 && server.nds && server.nds_watermark == 0) return REDIS_OK;
-=======
 int freeMemoryIfNeeded(void) {
     size_t mem_used, mem_tofree, mem_freed;
     int slaves = listLength(server.slaves);
-
-    if (server.nds) {
-        return freeMemoryIfNeededNDS();
-    }
->>>>>>> ab41e009
 
     /* Remove the size of slaves output buffers and AOF buffer from the
      * count of used memory. */
@@ -2799,44 +2784,11 @@
         mem_used -= aofRewriteBufferSize();
     }
 
-    /* Check if we are over any memory limits. */
-    if (mem_used <= mem_limit) return REDIS_OK;
+    /* Check if we are over the memory limit. */
+    if (mem_used <= server.maxmemory) return REDIS_OK;
 
     if (server.maxmemory_policy == REDIS_MAXMEMORY_NO_EVICTION)
         return REDIS_ERR; /* We need to free memory, but policy forbids. */
-<<<<<<< HEAD
-    }
-    
-    redisLog(REDIS_DEBUG, "freeMemoryIfNeeded running: %llu used, want to get down to %llu", mem_used, mem_limit);
-
-    while (mem_used > mem_limit) {
-        int j, k;
-        long bestval = 0; /* just to prevent warning */
-        long bestdb  = -1;
-        sds bestkey = NULL;
-
-        if (server.nds) {
-            /* We need to clear some memory... if we're not already flushing
-             * keys, now would be a very, very good time to do it.  */
-            if (server.nds_child_pid == -1) {
-                redisLog(REDIS_DEBUG, "Starting an NDS flush in freeMemoryIfNeeded");
-                if (backgroundDirtyKeysFlush() == REDIS_ERR) {
-                    redisLog(REDIS_WARNING, "Failed to trigger background key flush in freeMemoryIfNeeded.  Urgh.");
-                    return REDIS_ERR;
-                }
-            } else {
-                /* We need to do this frequently otherwise the list of
-                 * dirty/flushing keys will never be cleared, even when
-                 * they're actually flushed to disk */
-                checkNDSChildComplete();
-            }
-        }
-
-        /* A random key from a random DB */
-        if (server.maxmemory_policy == REDIS_MAXMEMORY_ALLKEYS_RANDOM ||
-            server.maxmemory_policy == REDIS_MAXMEMORY_VOLATILE_RANDOM)
-        {
-=======
 
     /* Compute how much memory we need to free. */
     mem_tofree = mem_used - server.maxmemory;
@@ -2849,177 +2801,70 @@
             sds bestkey = NULL;
             struct dictEntry *de;
             redisDb *db = server.db+j;
->>>>>>> ab41e009
             dict *dict;
 
-            bestdb = rand() % server.dbnum;
-            if (server.maxmemory_policy == REDIS_MAXMEMORY_ALLKEYS_RANDOM)
+            if (server.maxmemory_policy == REDIS_MAXMEMORY_ALLKEYS_LRU ||
+                server.maxmemory_policy == REDIS_MAXMEMORY_ALLKEYS_RANDOM)
             {
-                dict = server.db[bestdb].dict;
+                dict = server.db[j].dict;
             } else {
-                dict = server.db[bestdb].expires;
-            }
-            if (dictSize(dict) == 0) {
-                redisLog(REDIS_DEBUG, "Database %i is empty while trying to find a random key to evict", bestdb);
-                bestdb = -1;
-            } else {
-                struct dictEntry *de = dictGetRandomKey(dict);
+                dict = server.db[j].expires;
+            }
+            if (dictSize(dict) == 0) continue;
+
+            /* volatile-random and allkeys-random policy */
+            if (server.maxmemory_policy == REDIS_MAXMEMORY_ALLKEYS_RANDOM ||
+                server.maxmemory_policy == REDIS_MAXMEMORY_VOLATILE_RANDOM)
+            {
+                de = dictGetRandomKey(dict);
                 bestkey = dictGetKey(de);
             }
-        } else {
-            for (j = 0; j < server.dbnum; j++) {
-                struct dictEntry *de;
-                redisDb *db = server.db+j;
-                dict *dict;
-
-                if (server.maxmemory_policy == REDIS_MAXMEMORY_ALLKEYS_LRU ||
-                    server.maxmemory_policy == REDIS_MAXMEMORY_ALLKEYS_RANDOM)
-                {
-                    dict = server.db[j].dict;
-                } else {
-                    dict = server.db[j].expires;
-                }
-                if (dictSize(dict) == 0) continue;
-
-                /* volatile-lru and allkeys-lru policy */
-                if (server.maxmemory_policy == REDIS_MAXMEMORY_ALLKEYS_LRU ||
-                    server.maxmemory_policy == REDIS_MAXMEMORY_VOLATILE_LRU)
-                {
-                    for (k = 0; k < server.maxmemory_samples; k++) {
-                        sds thiskey;
-                        long thisval;
-                        robj *o;
-
-                        de = dictGetRandomKey(dict);
-                        thiskey = dictGetKey(de);
-                        /* When policy is volatile-lru we need an additional lookup
-                         * to locate the real key, as dict is set to db->expires. */
-                        if (server.maxmemory_policy == REDIS_MAXMEMORY_VOLATILE_LRU)
-                            de = dictFind(db->dict, thiskey);
-                        o = dictGetVal(de);
-                        thisval = estimateObjectIdleTime(o);
-
-                        /* Higher idle time is better candidate for deletion */
-                        if (bestkey == NULL || thisval > bestval) {
-                            bestkey = thiskey;
-                            bestval = thisval;
-                            bestdb  = j;
-                        }
+
+            /* volatile-lru and allkeys-lru policy */
+            else if (server.maxmemory_policy == REDIS_MAXMEMORY_ALLKEYS_LRU ||
+                server.maxmemory_policy == REDIS_MAXMEMORY_VOLATILE_LRU)
+            {
+                for (k = 0; k < server.maxmemory_samples; k++) {
+                    sds thiskey;
+                    long thisval;
+                    robj *o;
+
+                    de = dictGetRandomKey(dict);
+                    thiskey = dictGetKey(de);
+                    /* When policy is volatile-lru we need an additional lookup
+                     * to locate the real key, as dict is set to db->expires. */
+                    if (server.maxmemory_policy == REDIS_MAXMEMORY_VOLATILE_LRU)
+                        de = dictFind(db->dict, thiskey);
+                    o = dictGetVal(de);
+                    thisval = estimateObjectIdleTime(o);
+
+                    /* Higher idle time is better candidate for deletion */
+                    if (bestkey == NULL || thisval > bestval) {
+                        bestkey = thiskey;
+                        bestval = thisval;
                     }
                 }
-
-                /* volatile-ttl */
-                else if (server.maxmemory_policy == REDIS_MAXMEMORY_VOLATILE_TTL) {
-                    for (k = 0; k < server.maxmemory_samples; k++) {
-                        sds thiskey;
-                        long thisval;
-
-                        de = dictGetRandomKey(dict);
-                        thiskey = dictGetKey(de);
-                        thisval = (long) dictGetVal(de);
-
-                        /* Expire sooner (minor expire unix timestamp) is better
-                         * candidate for deletion */
-                        if (bestkey == NULL || thisval < bestval) {
-                            bestkey = thiskey;
-                            bestval = thisval;
-                            bestdb  = j;
-                        }
+            }
+
+            /* volatile-ttl */
+            else if (server.maxmemory_policy == REDIS_MAXMEMORY_VOLATILE_TTL) {
+                for (k = 0; k < server.maxmemory_samples; k++) {
+                    sds thiskey;
+                    long thisval;
+
+                    de = dictGetRandomKey(dict);
+                    thiskey = dictGetKey(de);
+                    thisval = (long) dictGetVal(de);
+
+                    /* Expire sooner (minor expire unix timestamp) is better
+                     * candidate for deletion */
+                    if (bestkey == NULL || thisval < bestval) {
+                        bestkey = thiskey;
+                        bestval = thisval;
                     }
                 }
             }
-        }
-            
-        if (!bestkey || isDirtyKey(&server.db[bestdb], bestkey)) {
-            redisLog(REDIS_DEBUG, "Didn't find a clean key to nuke; finding first available key");
-            /* Our plan to quickly find a key to discard has failed; now we're getting
-             * desperate.  Let's just find the first key that isn't dirty, throw that
-             * out, and get on with our day. */
-            for (j = 0; j < server.dbnum; j++) {
-                dictEntry *de;
-                dictIterator *di;
-                dict *dict;
-
-<<<<<<< HEAD
-                if (server.maxmemory_policy == REDIS_MAXMEMORY_ALLKEYS_LRU ||
-                    server.maxmemory_policy == REDIS_MAXMEMORY_ALLKEYS_RANDOM)
-                {
-                    dict = server.db[j].dict;
-                } else {
-                    dict = server.db[j].expires;
-                }
-
-                redisLog(REDIS_DEBUG, "DB %i has %llu keys", j, dictSize(dict));
-                if (dictSize(dict) == 0) continue;
-                
-                di = dictGetSafeIterator(dict);
-                while ((!bestkey || isDirtyKey(&server.db[j], bestkey)) && (de = dictNext(di)) != NULL) {
-                    bestkey = dictGetKey(de);
-                }
-                dictReleaseIterator(di);
-
-                /* After all that, do we have a clean key to discard? */
-                if (bestkey && !isDirtyKey(&server.db[j], bestkey)) {
-                    /* Well, that's a relief */
-                    redisLog(REDIS_DEBUG, "Phew, found clean key %s in DB %i to nuke", bestkey, j);
-                    bestdb = j;
-                    break;
-                }
-            }
-            
-            if (bestkey && isDirtyKey(&server.db[bestdb], bestkey)) {
-                /* WTF?  *Everything's* dirty?  Well, I guess we're screwed. */
-                redisLog(REDIS_DEBUG, "No clean keys to nuke");
-                bestkey = NULL;
-            }
-        }
-            
-        /* Finally remove the selected key, if we have one. */
-        if (bestkey) {
-            long long delta;
-            struct redisDb *db = &server.db[bestdb];
-
-            robj *keyobj = createStringObject(bestkey,sdslen(bestkey));
-            propagateExpire(db,keyobj);
-            decrRefCount(keyobj);
-            /* We compute the amount of memory freed by dbDelete() alone.
-             * It is possible that actually the memory needed to propagate
-             * the DEL in AOF and replication link is greater than the one
-             * we are freeing removing the key, but we can't account for
-             * that otherwise we would never exit the loop.
-             *
-             * AOF and Output buffer memory will be freed eventually so
-             * we only care about memory used by the key space. */
-            delta = (long long) zmalloc_used_memory();
-
-            /* dbDelete nukes the key from NDS, which is quite particularly
-             * not what we want.  So we do it by hand. */
-            if (dictSize(db->expires) > 0) dictDelete(db->expires,bestkey);
-            dictDelete(db->dict,bestkey);
-
-            delta -= (long long) zmalloc_used_memory();
-            redisLog(REDIS_DEBUG, "freeMemoryIfNeeded: Nuked %s, freed %llu bytes", bestkey, delta);
-            mem_used -= delta;
-            server.stat_evictedkeys++;
-
-            /* When the memory to free starts to be big enough, we may
-             * start spending so much time here that is impossible to
-             * deliver data to the slaves fast enough, so we force the
-             * transmission here inside the loop. */
-            if (slaves) flushSlavesOutputBuffers();
-        } else {
-            if (mem_used > server.maxmemory) {
-                redisLog(REDIS_WARNING, "No keys suitable for eviction");
-                return REDIS_ERR; /* nothing to free... */
-            } else {
-                /* We ran out of keys to free, but we're not over maxmemory,
-                 * so we'll just return OK, and hope a flush completes so we
-                 * can free more memory later.  */
-                redisLog(REDIS_NOTICE, "Didn't get down to NDS watermark; hope that's OK");
-                return REDIS_OK;
-            }
-        }
-=======
+
             /* Finally remove the selected key. */
             if (bestkey) {
                 long long delta;
@@ -3050,11 +2895,9 @@
             }
         }
         if (!keys_freed) return REDIS_ERR; /* nothing to free... */
->>>>>>> ab41e009
     }
     return REDIS_OK;
 }
-
 
 /* =================================== Main! ================================ */
 
